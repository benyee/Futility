--- conflicted
+++ resolved
@@ -1,4 +1,3 @@
-<<<<<<< HEAD
 !++++++++++++++++++++++++++++++++++++++++++++++++++++++++++++++++++++++++++++++!
 !                              Copyright (C) 2012                              !
 !                   The Regents of the University of Michigan                  !
@@ -5148,4765 +5147,4 @@
       ENDDO ! Elements in path string
     ENDFUNCTION convertPath
 !
-ENDMODULE FileType_HDF5
-=======
-!++++++++++++++++++++++++++++++++++++++++++++++++++++++++++++++++++++++++++++++!
-!                              Copyright (C) 2012                              !
-!                   The Regents of the University of Michigan                  !
-!              MPACT Development Group and Prof. Thomas J. Downar              !
-!                             All rights reserved.                             !
-!                                                                              !
-! Copyright is reserved to the University of Michigan for purposes of          !
-! controlled dissemination, commercialization through formal licensing, or     !
-! other disposition. The University of Michigan nor any of their employees,    !
-! makes any warranty, express or implied, or assumes any liability or          !
-! responsibility for the accuracy, completeness, or usefulness of any          !
-! information, apparatus, product, or process disclosed, or represents that    !
-! its use would not infringe privately owned rights. Reference herein to any   !
-! specific commercial products, process, or service by trade name, trademark,  !
-! manufacturer, or otherwise, does not necessarily constitute or imply its     !
-! endorsement, recommendation, or favoring by the University of Michigan.      !
-!++++++++++++++++++++++++++++++++++++++++++++++++++++++++++++++++++++++++++++++!
-!> @brief Utility module for I/O defines the HDF5 file type object.
-!> 
-!> This type is an extension of the base file type implemented in FileType_Base.
-!> It contains specific routines for interrogating an HDF5-format binary file
-!> and for writing to and reading from records in an HDF5 file. Since the module
-!> relies of the HDF5 library to be present, the entire module is disabled and
-!> not compiled if the build system does not have HDF5 support enabled.
-!> 
-!> There are actually two versions of the HDF library, a serial implementation
-!> and a parallel implementation. The latter relies on MPI and has separate
-!> subroutine calls, so there will need to be preprocessor directives switching
-!> between the two depending on which library is present.
-!>
-!> It is important to note that the read and write routines are typed to use
-!> fixed precision (for instance SSK and SDK instead of SRK). This is important
-!> because we need to use the supported types of the HDF5 library and file
-!> format.
-!>
-!> @par Module Dependencies
-!>  - @ref IntrType "IntrType": @copybrief IntrType
-!>  - @ref ExceptionHandler "ExceptionHandler": @copybrief Exceptionhandler
-!>  - @ref FileType_Base "FileType_Base": @copybrief FileType_Base
-!>
-!> @author Mitchell T.H. Young
-!>   @date 01/20/2013
-!> 
-!> @todo
-!>  - Implement MPI/parallel HDF5
-!>  - Make sure routines are safe (check for initialized object, etc.)
-!++++++++++++++++++++++++++++++++++++++++++++++++++++++++++++++++++++++++++++++!
-MODULE FileType_HDF5
-
-#ifdef MPACT_HAVE_HDF5
-  USE HDF5
-#endif
-  USE IO_Strings
-  USE FileType_Base
-  USE IntrType
-  USE ExceptionHandler
-  USE ParallelEnv
-  USE Strings
-  IMPLICIT NONE
-  PRIVATE
-  
-#ifdef HAVE_MPI
-  INCLUDE 'mpif.h'
-#endif
-
-  !> This type extends the base file type, and adds support for writing to and
-  !List of Public Members
-  PUBLIC :: HDF5FileType
-  !> Maximum HDF5 string length
-#ifdef MPACT_HAVE_HDF5
-  INTEGER(HSIZE_T),PARAMETER :: LEN_HDF5_STRING=256
-#else
-  INTEGER(SIK),PARAMETER :: LEN_HDF5_STRING=256
-#endif
-
-  !> reading from HDF5 binary files. As implemented, there are three modes for
-  !> accessing a file can be opened as: 'read' and 'write' and 'new'. Read mode
-  !> opens an already extant HDF5 file and allows the client code to interrogate
-  !> that file and extract data without permissions to alter the file. Write
-  !> mode opens an extant HDF5 file and allows the client code to alter its
-  !> contents. New mode overwrites any file by the same name and starts from
-  !> scratch.
-  TYPE,EXTENDS(BaseFileType) :: HDF5FileType
-    !> Initialization status
-    LOGICAL(SBK) :: isInit=.FALSE.
-    !> Full path to the file
-    CHARACTER(LEN=MAX_PATH_LENGTH+MAX_FNAME_LENGTH+MAX_FEXT_LENGTH) :: fullname=''
-    !> Access mode for creating/opening file.
-    CHARACTER(LEN=5) :: mode
-    !> Parallel environment for MPI I/O
-    TYPE(MPI_EnvType) :: pe
-
-#ifdef MPACT_HAVE_HDF5
-    !> File id assigned by the HDF5 library when file is opened
-    INTEGER(HID_T) :: file_id=0
-#endif
-
-    CONTAINS
-      
-      !> Initialize and open the HDF5 file
-      PROCEDURE,PASS :: init => init_HDF5FileType
-      !> Close and destroy object
-      PROCEDURE,PASS :: clear => clear_HDF5FileType
-      !> Open the HDF5 file and obtain ID
-      PROCEDURE,PASS :: fopen => open_HDF5FileType
-      !> Close the HDF5 file
-      PROCEDURE,PASS :: fclose => close_HDF5FileType
-      !> Delete the file
-      PROCEDURE,PASS :: fdelete => delete_HDF5FileType
-      !> List the members of a group
-      PROCEDURE,PASS :: ls => ls_HDF5FileType
-      !> Create a group in the HDF5 File
-      PROCEDURE,PASS :: mkdir => mkdir_HDF5FileType
-      !> Determine the number of members of a group
-      PROCEDURE,PASS :: ngrp => ngrp_HDF5FileType
-      !> Write: double(SKD)
-      PROCEDURE,PASS :: write_d0
-      !> Write: double(SDK), rank 1
-      PROCEDURE,PASS :: write_d1
-      !> Write: double(SDK), rank 2
-      PROCEDURE,PASS :: write_d2
-      !> Write: double(SDK), rank 3
-      PROCEDURE,PASS :: write_d3
-      !> Write: real(SSK)
-      PROCEDURE,PASS :: write_s0
-      !> Write: real(SSK), rank 1
-      PROCEDURE,PASS :: write_s1
-      !> Write: real(SSK), rank 2
-      PROCEDURE,PASS :: write_s2
-      !> Write: real(SSK), rank 3
-      PROCEDURE,PASS :: write_s3
-      !> Write: logical(SBK)
-      PROCEDURE,PASS :: write_l0
-      !> Write: logical(SBK), rank 1
-      PROCEDURE,PASS :: write_l1
-      !> Write: logical(SBK), rank 2
-      PROCEDURE,PASS :: write_l2
-      !> Write: logical(SBK), rank 3
-      PROCEDURE,PASS :: write_l3
-      !> Write: integer(SIK), rank 0
-      PROCEDURE,PASS :: write_i0
-      !> Write: integer(SIK), rank 1
-      PROCEDURE,PASS :: write_i1
-      !> Write: integer(SIK), rank 2
-      PROCEDURE,PASS :: write_i2
-      !> Write: integer(SIK), rank 3
-      PROCEDURE,PASS :: write_i3
-      !> Write: character string
-      PROCEDURE,PASS :: write_c0
-      !> Write: character string, rank 1 helper
-      PROCEDURE,PASS :: write_c1_helper
-      !> Write: character string, rank 1
-      PROCEDURE,PASS :: write_c1
-      !> Write: character string, rank 2 helper
-      PROCEDURE,PASS :: write_c2_helper
-      !> Write: character string, rank 2
-      PROCEDURE,PASS :: write_c2
-      !> Write: character string, rank 3 helper
-      PROCEDURE,PASS :: write_c3_helper
-      !> Write: character string, rank 3
-      PROCEDURE,PASS :: write_c3
-      !> Write data to the file as a dataset
-      GENERIC :: write => write_d0,write_d1,write_d2,write_d3,write_s0, &
-      write_s1,write_s2,write_s3,write_l0,write_l1,write_l2,write_l3,write_i0, &
-      write_i1,write_i2,write_i3,write_c0,write_c1_helper,write_c1, &
-      write_c2_helper,write_c2,write_c3_helper,write_c3
-      !> Read: real(SDK), rank 1
-      PROCEDURE,PASS :: read_d1
-      !> Read: real(SDK), rank 2
-      PROCEDURE,PASS :: read_d2
-      !> Read: real(SDK), rank 3
-      PROCEDURE,PASS :: read_d3
-      !> Read: real(SSK), rank 1
-      PROCEDURE,PASS :: read_s1
-      !> Read: real(SSK), rank 2
-      PROCEDURE,PASS :: read_s2
-      !> Read: real(SSK), rank 3
-      PROCEDURE,PASS :: read_s3
-      !> Read: integer(SIK), rank 1
-      PROCEDURE,PASS :: read_i1
-      !> Read: integer(SIK), rank 2
-      PROCEDURE,PASS :: read_i2
-      !> Read: integer(SIK), rank 3
-      PROCEDURE,PASS :: read_i3
-      !> Read: logical(SBK), rank 1
-      PROCEDURE,PASS :: read_l1
-      !> Read: logical(SBK), rank 2
-      PROCEDURE,PASS :: read_l2
-      !> Read: logical(SBK), rank 3)
-      PROCEDURE,PASS :: read_l3
-      ! ...
-      !> Read data from a dataset in the file.
-      GENERIC  :: read => read_d1,read_d2,read_d3,read_s1,read_s2,read_s3, &
-            read_i1,read_i2,read_i3,read_l1,read_l2,read_l3
-  ENDTYPE
-!
-!===============================================================================
-  CONTAINS
-!
-!-------------------------------------------------------------------------------
-!> @brief Initializes an HDF5 file object.
-!> @param this the object to be initialized
-!> @param filename the relative path to the file on the filesystem
-!> @param mode the access mode. Can be 'READ', 'WRITE' or 'NEW'
-!>
-!> This routine initializes an HDF5 file object by setting the objects
-!> attributes, initializing the HDF5 library interface and calling the @c open
-!> routine.
-    SUBROUTINE init_HDF5FileType(this,filename,mode,pe)
-      CHARACTER(LEN=*),PARAMETER :: myName='init_HDF5FileType'
-      CLASS(HDF5FileType),INTENT(INOUT) :: this
-      CHARACTER(LEN=*),INTENT(IN) :: filename
-      CHARACTER(LEN=*),INTENT(IN) :: mode
-      TYPE(MPI_EnvType),INTENT(IN),TARGET,OPTIONAL :: pe
-      CHARACTER(LEN=MAX_PATH_LENGTH) :: fpath
-      CHARACTER(LEN=MAX_FNAME_LENGTH) :: fname
-      CHARACTER(LEN=MAX_FEXT_LENGTH) :: fext
-#ifdef MPACT_HAVE_HDF5
-      INTEGER(HID_T) :: error
-#endif
-      IF(.NOT.ASSOCIATED(this%e)) THEN
-        ALLOCATE(this%e)
-      ENDIF
-#ifdef MPACT_HAVE_HDF5
-#ifdef HAVE_MPI
-      ! Set up the communicator
-      CALL this%pe%init(PE_COMM_WORLD)
-#endif
-
-      CALL getFileParts(filename,fpath,fname,fext,this%e)
-      CALL this%setFilePath(fpath)
-      CALL this%setFileName(fname)
-      CALL this%setFileExt(fext)
-
-      ! Store the access mode
-      this%mode=mode
-      CALL toUPPER(this%mode)
-      SELECTCASE(TRIM(this%mode))
-      CASE('READ')
-        CALL this%setWriteStat(.FALSE.)
-      CASE('WRITE')
-        CALL this%setWriteStat(.TRUE.)
-      CASE('NEW')
-        CALL this%setWriteStat(.TRUE.)
-      CASE DEFAULT
-        CALL this%e%raiseError(myName//": Unrecognized access mode.")
-      ENDSELECT
-
-      this%fullname=filename
-
-      ! Initialize the HDF5 interface. This needs be done before any other calls
-      ! to the HF5 interface can be made.
-      CALL h5open_f(error)
-      IF(error /= 0)THEN
-        CALL this%e%raiseError(myName//": Could not initialize HDF5 INTERFACE.")
-      ENDIF
-
-      ! Open the HDF5 file
-      CALL this%fopen()
-
-      this%isinit=.TRUE.
-#else
-      ! We dont have HDF5, so we can't initialize
-      CALL this%e%raiseWarning('The HDF5 library is not present in this build')
-#endif
-    ENDSUBROUTINE init_HDF5FileType
-!
-!-------------------------------------------------------------------------------
-!> @brief Destructs an HDF5 file object.
-!> @param this the HDF5 object to be destroyed
-!>
-!> This routine releases resources used for interacting with the HSF5 file. It
-!> closes the file and the HDF5 library interface.
-    SUBROUTINE clear_HDF5FileType(this)
-      CHARACTER(LEN=*),PARAMETER :: myName='clear_HDF5FileType'
-      CLASS(HDF5FileType),INTENT(INOUT) :: this
-#ifdef MPACT_HAVE_HDF5
-      INTEGER(HID_T) :: error
-      ! Close the HDF5 file.
-      CALL h5fclose_f(this%file_id,error)
-
-      ! Close the HDF5 interface. This can only be done once all calls to the
-      ! HDF5 library are complete.
-      CALL h5close_f(error)
-#ifdef HAVE_MPI
-!      CALL this%pe%finalize()
-      CALL this%pe%clear()
-#endif
-#endif
-      this%isinit=.FALSE.
-      IF(ASSOCIATED(this%e)) THEN
-        DEALLOCATE(this%e)
-      ENDIF
-    ENDSUBROUTINE clear_HDF5FileType
-!
-!-------------------------------------------------------------------------------
-!> @brief Open an HDF5 file
-!> @param file the HDF5FileType object to open
-!>
-!> This routine implements the abstract @c fopen routine in the base file type.
-!> It uses the HDF5 library interface that was initialized in @c init to open
-!> the file.
-    SUBROUTINE open_HDF5FileType(file)
-      CHARACTER(LEN=*),PARAMETER :: myName='open_HDF5FileType'
-      CLASS(HDF5FileType),INTENT(INOUT) :: file
-#ifdef MPACT_HAVE_HDF5 
-      INTEGER(HID_T) :: acc
-      INTEGER(HID_T) :: error
-      INTEGER(HID_T) :: plist_id
-
-      CALL h5pcreate_f(H5P_FILE_ACCESS_F,plist_id,error)
-      !TODO error
-#ifdef HAVE_MPI
-      !TODO something more robust than MPI_COMM_WORLD
-      CALL h5pset_fapl_mpio_f(plist_id,MPI_COMM_WORLD,MPI_INFO_NULL,error)
-      !TODO error
-#endif
-
-      ! Decide what access type to use
-      SELECTCASE(TRIM(file%mode))
-      CASE('READ')
-        acc=H5F_ACC_RDONLY_F
-        CALL h5fopen_f(file%fullname,acc,file%file_id,error,access_prp=plist_id)
-      CASE('WRITE')
-        acc=H5F_ACC_RDWR_F
-        CALL h5fopen_f(file%fullname,acc,file%file_id,error,access_prp=plist_id)
-      CASE('NEW')
-        acc=H5F_ACC_TRUNC_F
-        CALL h5fcreate_f(file%fullname,acc,file%file_id,error,access_prp=plist_id)
-      CASE DEFAULT
-        CALL file%e%raiseError(myName//": Unrecognized access mode.")
-      ENDSELECT
-
-      CALL h5pclose_f(plist_id,error)
-#endif
-    ENDSUBROUTINE open_HDF5FileType
-!
-!-------------------------------------------------------------------------------
-!> @brief Closes access to an HDF5 file
-!> @param file the HDF5FileType object to close
-!>
-!> This routine implements the abstract @c fclose routine in the base file type.
-    SUBROUTINE close_HDF5FileType(file)
-      CHARACTER(LEN=*),PARAMETER :: myName='close_HDF5FileType'
-      CLASS(HDF5FileType),INTENT(INOUT) :: file
-#ifdef MPACT_HAVE_HDF5
-      INTEGER(HID_T) :: error
-      
-      CALL h5fclose_f(file%file_id,error)
-#endif
-    ENDSUBROUTINE close_HDF5FileType
-!
-!-------------------------------------------------------------------------------
-!> @brief delete and HDF5 file
-!>
-!> @param file the HDF5FileType object to delet
-!>
-!> This routine implements the abstract @c fdelete routine in the base file
-!> type.
-    SUBROUTINE delete_HDF5FileType(file)
-      CHARACTER(LEN=*),PARAMETER :: myName='delete_HDF5FileType'
-      CLASS(HDF5FileType),INTENT(INOUT) :: file
-      
-      RETURN 
-    ENDSUBROUTINE delete_HDF5FileType
-!
-!-------------------------------------------------------------------------------
-!> @brief List the contents of a group
-!> @param this the HDF5FileType object to operate on
-!> @param path the absolute path to the group of interest (group heirarchy
-!> represented with '->')
-!> @param objs the list of objects to be returned. See below.
-!>
-!> This routine is useful for discovering the contents of an HDF5 file. A path
-!> to a group in the file is provided in the subroutine call and the names of
-!> its constituents is stored in the objs list. If objs is passed in, it will be
-!> deallocated and reallocated to the proper size to store the names of all of
-!> the objects in the group.
-    SUBROUTINE ls_HDF5FileType(this,path,objs)
-      CHARACTER(LEN=*),PARAMETER :: myName='ls_HDF5FileType'
-      CLASS(HDF5FileType),INTENT(INOUT) :: this
-      CHARACTER(LEN=*),INTENT(IN) :: path
-      CHARACTER(LEN=*),ALLOCATABLE,INTENT(INOUT) :: objs(:)
-      CHARACTER(LEN=MAX_PATH_LENGTH),ALLOCATABLE :: path2
-#ifdef MPACT_HAVE_HDF5
-      INTEGER(HSIZE_T) :: num_obj,i
-      INTEGER(HID_T) :: grp_id,error
-      INTEGER :: store_type,nlinks,max_corder
-
-      ! Make sure the object is initialized
-      IF(.NOT.this%isinit)THEN
-        CALL this%e%raiseError(myName//': File object not initialized.')
-      ENDIF
-
-      path2=convertPath(path)
-     
-      CALL h5gopen_f(this%file_id, path2, grp_id, error)
-
-      CALL h5gget_info_f(grp_id, store_type, nlinks, max_corder, error)
-
-      IF(ALLOCATED(objs))THEN
-        DEALLOCATE(objs)
-      ENDIF
-      ALLOCATE(objs(nlinks))
-
-      DO i=0,nlinks-1
-        CALL h5lget_name_by_idx_f(this%file_id, path2, H5_INDEX_NAME_F, &
-                                  H5_ITER_INC_F, i, objs(i+1), error)
-      ENDDO
-
-      CALL h5gclose_f(grp_id, error)
-
-#endif
-    ENDSUBROUTINE ls_HDF5FileType
-!
-!-------------------------------------------------------------------------------
-!> @brief Creates a new group in the HDF file.
-!> @param this the HDF5FileType object to operate on
-!> @param path the path to the group to be created
-!>
-!> This routine is used to create a new group in an HDF5 file. It can only be
-!> called if the file has write access.
-    SUBROUTINE mkdir_HDF5FileType(this,path)
-      CHARACTER(LEN=*),PARAMETER :: myNAme='mkdir_HDF5FileType'
-      CLASS(HDF5FileType),INTENT(INOUT) :: this
-      CHARACTER(LEN=*),INTENT(IN) :: path
-      CHARACTER(LEN=MAX_PATH_LENGTH) :: path2
-#ifdef MPACT_HAVE_HDF5
-      INTEGER(HID_T) :: group_id,error
-
-      ! Make sure the object is initialized
-      IF(.NOT.this%isinit)THEN
-        CALL this%e%raiseError(myName//': File object not initialized.')
-      ENDIF
-
-      ! Ensure that we have write permissions to the file
-      IF(.NOT.this%isWrite())THEN
-        CALL this%e%raiseWarning(myName//": Can not create group in read-only file.")
-      ENDIF
-
-      ! Convert the path to use slashes
-      path2=convertPath(path)
-
-      ! Create the group
-      CALL h5gcreate_f(this%file_id,path2,group_id,error)
-      
-      IF(error == 0)THEN
-        ! Close the group
-        CALL h5gclose_f(group_id,error)
-        IF(error /= 0)THEN
-          CALL this%e%raiseWarning(myName//": Failed to close HDF group")
-        ENDIF
-      ELSE
-        CALL this%e%raiseWarning(myName//": Failed to create HDF5 group.")
-      ENDIF
-#endif
-    ENDSUBROUTINE mkdir_HDF5FileType
-!
-!-------------------------------------------------------------------------------
-!> @brief Returns the number of objects in a group
-!> @param this the HDF5FileType object to interrogate
-!> @param path the group in the file to interrogate
-!>
-!> This function returns how many objects are in the group @c path.
-    FUNCTION ngrp_HDF5FileType(this,path) RESULT(ngrp)
-      CHARACTER(LEN=*),PARAMETER :: myName='ngrp_HDF5FileType'
-      CLASS(HDF5FileType),INTENT(INOUT) :: this
-      CHARACTER(LEN=*),INTENT(IN) :: path
-      CHARACTER(LEN=MAX_PATH_LENGTH) :: path2
-      INTEGER(SIK) :: ngrp
-#ifdef MPACT_HAVE_HDF5
-      INTEGER(HSIZE_T) :: num_obj,i
-      INTEGER(HID_T) :: grp_id,error
-      INTEGER :: store_type,nlinks,max_corder
-
-      ! Make sure the object is initialized
-      IF(.NOT.this%isinit)THEN
-        CALL this%e%raiseError(myName//': File object not initialized.')
-      ENDIF
-
-      path2=convertPath(path)
- 
-      CALL h5gopen_f(this%file_id, path2, grp_id, error)
-      IF(error /= 0)THEN
-        CALL this%e%raiseError(myName//": Could not open group in HDF5 file.")
-      ENDIF
-
-      CALL h5gget_info_f(grp_id, store_type, nlinks, max_corder, error)
-      IF(error /= 0)THEN
-        CALL this%e%raiseError(myName//": Could not get group info in HDF5 file.")
-      ENDIF
-
-      ngrp=nlinks
-#else
-      ngrp=0
-#endif
-    ENDFUNCTION ngrp_HDF5FileType
-!
-!-------------------------------------------------------------------------------
-!> @brief Write a rank-1 array of doubles to a dataset
-    SUBROUTINE write_d0(this,dsetname,data,gdims_in)
-      CHARACTER(LEN=*),PARAMETER :: myName='writed0_HDF5FileType'
-      CLASS(HDF5FileType),INTENT(INOUT) :: this
-      CHARACTER(LEN=*),INTENT(IN) :: dsetname
-      REAL(SDK),INTENT(IN) :: data
-      CHARACTER(LEN=MAX_PATH_LENGTH) :: path
-      INTEGER(SIK),DIMENSION(1),INTENT(IN),OPTIONAL :: gdims_in
-#ifdef MPACT_HAVE_HDF5
-      INTEGER(HSIZE_T),DIMENSION(1) :: ldims,gdims,offset,one
-      INTEGER(HID_T),PARAMETER :: rank=1
-      
-      INTEGER(HID_T) :: error
-      INTEGER(HID_T) :: dspace_id,dset_id,gspace_id,plist_id
-
-      ! Make sure the object is initialized
-      IF(.NOT.this%isinit)THEN
-        CALL this%e%raiseError(myName//': File object not initialized.')
-      ENDIF
-
-      ! Check that the file is writable. Best to catch this before HDF5 does.
-      IF(.NOT.this%isWrite())THEN
-        CALL this%e%raiseError(myName//': File is readonly!')
-        RETURN
-      ENDIF
-      
-      ! stash offset
-      offset(1) = 0
-      
-      ! set one to ones. This is usually used for more complicated parallel
-      ! chunking schemes, but we are doing a simplified case
-      one=1
-
-      ! Convert the path name
-      path = convertPath(dsetname)
-
-      ! Determine the dimensions for the dataspace
-      ldims=1
-      
-      ! Store the dimensions from global if present
-      IF(PRESENT(gdims_in))THEN
-        gdims=gdims_in
-      ELSE
-        gdims=ldims
-      ENDIF
-      
-      !Create an HDF5 parameter list for the dataset creation.
-      CALL h5pcreate_f(H5P_DATASET_CREATE_F,plist_id,error)
-      IF(error /= 0)THEN
-        CALL this%e%raiseError(myName//': Could not create parameter list.')
-      ENDIF
-      
-      ! Create the dataspace
-#ifdef HAVE_MPI
-      ! Make sure that the global dims are present if needed
-      IF (this%pe%rank == 0)THEN
-        IF(.NOT.PRESENT(gdims_in))THEN
-          CALL this%e%raiseError(myName//': For parallel,write, global '//&
-            'dimensions are required.')
-        ENDIF
-      ENDIF
-      CALL h5pset_chunk_f(plist_id,rank,ldims,error)
-      IF(error /= 0)THEN
-        CALL this%e%raiseError(myName//': Could not set chunk.')
-      ENDIF
-#endif
-      ! Global dataspace
-      CALL h5screate_simple_f(rank,gdims,gspace_id,error)
-      IF(error /= 0)THEN
-        CALL this%e%raiseError(myName//': Could not create dataspace.')
-      ENDIF
-      
-      ! Local dataspace
-      CALL h5screate_simple_f(rank,ldims,dspace_id,error)
-      IF(error /= 0)THEN
-        CALL this%e%raiseError(myName//': Could not create dataspace.')
-      ENDIF
-
-      ! Create the dataset
-      CALL h5dcreate_f(this%file_id, path, H5T_NATIVE_DOUBLE, gspace_id, &
-                       dset_id,error)
-      IF(error /= 0)THEN
-        CALL this%e%raiseError(myName//': Could not create dataset.')
-      ENDIF
-      
-      ! Destroy the property list
-      CALL h5pclose_f(plist_id,error)
-      IF(error /= 0)THEN
-        CALL this%e%raiseError(myName//': Could not close parameter list.')
-      ENDIF
-      
-      ! Select the global dataspace for the dataset
-      CALL h5dget_space_f(dset_id,gspace_id,error)
-      IF(error /= 0)THEN
-        CALL this%e%raiseError(myName//': Could not select global dataspace'//&
-          ' for the dataset.')
-      ENDIF
-      
-      ! Create a property list for the write operation
-      CALL h5pcreate_f(H5P_DATASET_XFER_F,plist_id,error)
-      IF(error /= 0)THEN
-        CALL this%e%raiseError(myName//': Could not create property list '//&
-          'for write operation.')
-      ENDIF
-#ifdef HAVE_MPI
-      ! Set to parallel write
-      CALL h5pset_dxpl_mpio_f(plist_id,H5FD_MPIO_COLLECTIVE_F,error)
-      IF(error /= 0)THEN
-        CALL this%e%raiseError(myName//': Could not set parallel write.')
-      ENDIF
-      
-      ! Select the hyperslab
-!      CALL h5sselect_hyperslab_f(gspace_id,H5S_SELECT_SET_
-!> @brief Write a rank-1 array of doubles to a datasetF,offset,one,error, &
-!                                 one,ldims)
-      IF(error /= 0)THEN
-        CALL this%e%raiseError(myName//': Could not select hyperslab.')
-      ENDIF
-#endif
-      
-      ! Write to the dataset
-      CALL h5dwrite_f(dset_id, H5T_NATIVE_DOUBLE, data, gdims, error, &
-                      dspace_id,gspace_id,plist_id)
-      IF(error /= 0)THEN
-        CALL this%e%raiseError(myName//': Could not write to the dataset.')
-      ENDIF
-
-      ! Close the dataset
-      CALL h5dclose_f(dset_id,error)
-      IF(error /= 0)THEN
-        CALL this%e%raiseError(myName//': Could not close the dataset.')
-      ENDIF
-
-      ! Close the dataspace
-
-      CALL h5sclose_f(dspace_id,error)
-      IF(error /= 0)THEN
-        CALL this%e%raiseError(myName//': Could not close the dataspace.')
-      ENDIF
-      CALL h5sclose_f(gspace_id,error)
-      IF(error /= 0)THEN
-        CALL this%e%raiseError(myName//': Could not close the dataspace.')
-      ENDIF
-      
-      CALL h5pclose_f(plist_id,error)
-      IF(error /= 0)THEN
-        CALL this%e%raiseError(myName//': Could not close the parameter list.')
-      ENDIF
-#endif
-    ENDSUBROUTINE write_d0
-!
-!-------------------------------------------------------------------------------
-!> @brief Write a rank-1 array of doubles to a dataset
-    SUBROUTINE write_d1(this,dsetname,data,gdims_in)
-      CHARACTER(LEN=*),PARAMETER :: myName='writed1_HDF5FileType'
-      CLASS(HDF5FileType),INTENT(INOUT) :: this
-      CHARACTER(LEN=*),INTENT(IN) :: dsetname
-      REAL(SDK),ALLOCATABLE,INTENT(IN) :: data(:)
-      CHARACTER(LEN=MAX_PATH_LENGTH) :: path
-      INTEGER(SIK),DIMENSION(1),INTENT(IN),OPTIONAL :: gdims_in
-#ifdef MPACT_HAVE_HDF5
-      INTEGER(HSIZE_T),DIMENSION(1) :: ldims,gdims,offset,one
-      INTEGER(HID_T),PARAMETER :: rank=1
-      
-      INTEGER(HID_T) :: error
-      INTEGER(HID_T) :: dspace_id,dset_id,gspace_id,plist_id
-
-      ! Make sure the object is initialized
-      IF(.NOT.this%isinit)THEN
-        CALL this%e%raiseError(myName//': File object not initialized.')
-      ENDIF
-
-      ! Check that the file is writable. Best to catch this before HDF5 does.
-      IF(.NOT.this%isWrite())THEN
-        CALL this%e%raiseError(myName//': File is readonly!')
-        RETURN
-      ENDIF
-      
-      ! stash offset
-      offset(1) = LBOUND(data,1)-1
-      
-      ! set one to ones. This is usually used for more complicated parallel
-      ! chunking schemes, but we are doing a simplified case
-      one=1
-
-      ! Convert the path name
-      path = convertPath(dsetname)
-
-      ! Determine the dimensions for the dataspace
-      ldims=SHAPE(data)
-      
-      ! Store the dimensions from global if present
-      IF(PRESENT(gdims_in))THEN
-        gdims=gdims_in
-      ELSE
-        gdims=ldims
-      ENDIF
-      
-      !Create an HDF5 parameter list for the dataset creation.
-      CALL h5pcreate_f(H5P_DATASET_CREATE_F,plist_id,error)
-      IF(error /= 0)THEN
-        CALL this%e%raiseError(myName//': Could not create parameter list.')
-      ENDIF
-      
-      ! Create the dataspace
-#ifdef HAVE_MPI
-      ! Make sure that the global dims are present if needed
-      IF (this%pe%rank == 0)THEN
-        IF(.NOT.PRESENT(gdims_in))THEN
-          CALL this%e%raiseError(myName//': For parallel,write, global '//&
-            'dimensions are required.')
-        ENDIF
-      ENDIF
-      CALL h5pset_chunk_f(plist_id,rank,ldims,error)
-      IF(error /= 0)THEN
-        CALL this%e%raiseError(myName//': Could not set chunk.')
-      ENDIF
-#endif
-      ! Global dataspace
-      CALL h5screate_simple_f(rank,gdims,gspace_id,error)
-      IF(error /= 0)THEN
-        CALL this%e%raiseError(myName//': Could not create dataspace.')
-      ENDIF
-      
-      ! Local dataspace
-      CALL h5screate_simple_f(rank,ldims,dspace_id,error)
-      IF(error /= 0)THEN
-        CALL this%e%raiseError(myName//': Could not create dataspace.')
-      ENDIF
-
-      ! Create the dataset
-      CALL h5dcreate_f(this%file_id, path, H5T_NATIVE_DOUBLE, gspace_id, &
-                       dset_id,error)
-      IF(error /= 0)THEN
-        CALL this%e%raiseError(myName//': Could not create dataset.')
-      ENDIF
-      
-      ! Destroy the property list
-      CALL h5pclose_f(plist_id,error)
-      IF(error /= 0)THEN
-        CALL this%e%raiseError(myName//': Could not close parameter list.')
-      ENDIF
-      
-      ! Select the global dataspace for the dataset
-      CALL h5dget_space_f(dset_id,gspace_id,error)
-      IF(error /= 0)THEN
-        CALL this%e%raiseError(myName//': Could not select global dataspace'//&
-          ' for the dataset.')
-      ENDIF
-      
-      ! Create a property list for the write operation
-      CALL h5pcreate_f(H5P_DATASET_XFER_F,plist_id,error)
-      IF(error /= 0)THEN
-        CALL this%e%raiseError(myName//': Could not create property list '//&
-          'for write operation.')
-      ENDIF
-#ifdef HAVE_MPI
-      ! Set to parallel write
-      CALL h5pset_dxpl_mpio_f(plist_id,H5FD_MPIO_COLLECTIVE_F,error)
-      IF(error /= 0)THEN
-        CALL this%e%raiseError(myName//': Could not set parallel write.')
-      ENDIF
-      
-      ! Select the hyperslab
-!      CALL h5sselect_hyperslab_f(gspace_id,H5S_SELECT_SET_
-!> @brief Write a rank-1 array of doubles to a datasetF,offset,one,error, &
-!                                 one,ldims)
-      IF(error /= 0)THEN
-        CALL this%e%raiseError(myName//': Could not select hyperslab.')
-      ENDIF
-#endif
-      
-      ! Write to the dataset
-      CALL h5dwrite_f(dset_id, H5T_NATIVE_DOUBLE, data, gdims, error, &
-                      dspace_id,gspace_id,plist_id)
-      IF(error /= 0)THEN
-        CALL this%e%raiseError(myName//': Could not write to the dataset.')
-      ENDIF
-
-      ! Close the dataset
-      CALL h5dclose_f(dset_id,error)
-      IF(error /= 0)THEN
-        CALL this%e%raiseError(myName//': Could not close the dataset.')
-      ENDIF
-
-      ! Close the dataspace
-      CALL h5sclose_f(dspace_id,error)
-      IF(error /= 0)THEN
-        CALL this%e%raiseError(myName//': Could not close the dataspace.')
-      ENDIF
-      CALL h5sclose_f(gspace_id,error)
-      IF(error /= 0)THEN
-        CALL this%e%raiseError(myName//': Could not close the dataspace.')
-      ENDIF
-      
-      CALL h5pclose_f(plist_id,error)
-      IF(error /= 0)THEN
-        CALL this%e%raiseError(myName//': Could not close the parameter list.')
-      ENDIF
-#endif
-    ENDSUBROUTINE write_d1
-!
-!-------------------------------------------------------------------------------
-!> @brief Write a rank-2 array of doubles to a dataset
-    SUBROUTINE write_d2(this,dsetname,data,gdims_in)
-      CHARACTER(LEN=*),PARAMETER :: myName='writed2_HDF5FileType'
-      CLASS(HDF5FileType),INTENT(INOUT) :: this
-      CHARACTER(LEN=*),INTENT(IN) :: dsetname
-      REAL(SDK),ALLOCATABLE,INTENT(IN) :: data(:,:)
-      INTEGER(SIK),DIMENSION(2),INTENT(IN),OPTIONAL :: gdims_in
-      CHARACTER(LEN=MAX_PATH_LENGTH) :: path
-#ifdef MPACT_HAVE_HDF5
-      INTEGER(HSIZE_T),DIMENSION(2) :: ldims,gdims,offset,one
-      INTEGER(HID_T),PARAMETER :: rank=2
-      
-      INTEGER(HID_T) :: error
-      INTEGER(HID_T) :: dspace_id,gspace_id,dset_id,plist_id
-
-      ! Make sure the object is initialized
-      IF(.NOT.this%isinit)THEN
-        CALL this%e%raiseError(myName//': File object not initialized.')
-      ENDIF
-
-      ! Check that the file is writable. Best to catch this before HDF5 does.
-      IF(.NOT.this%isWrite())THEN
-        CALL this%e%raiseError(myName//': File is readonly!')
-        RETURN
-      ENDIF
-
-      ! stash offset
-      offset(1) = LBOUND(data,1)-1
-      offset(2) = LBOUND(data,2)-1
-
-      ! set one to ones. This is usually used for more complicated parallel
-      ! chunking schemes, but we are doing a simplified case
-      one=1
-
-      ! Convert the path name
-      path = convertPath(dsetname)
-
-      ! Determine the dimensions for the dataspace
-      ldims=SHAPE(data)
-
-      ! Store the dimensions from global if present
-      IF(PRESENT(gdims_in))THEN
-        gdims=gdims_in
-      ELSE
-        gdims=ldims
-      ENDIF
-
-      ! Create and HDF5 parameter list for the dataset creation.
-      CALL h5pcreate_f(H5P_DATASET_CREATE_F,plist_id,error)
-      IF(error /= 0)THEN
-        CALL this%e%raiseError(myName//': Could not create parameter list.')
-      ENDIF
-      
-      ! Create the dataspace. This changes for parallel datasets.
-#ifdef HAVE_MPI
-      ! Make sure that the global dims are present if needed
-      IF (this%pe%rank == 0)THEN
-        IF(.NOT.PRESENT(gdims_in))THEN
-          CALL this%e%raiseError(myName//': For parallel write, global '//&
-          'dimensions are required.')
-        ENDIF
-      ENDIF
-      CALL h5pset_chunk_f(plist_id,rank,ldims,error)
-      IF(error /= 0)THEN
-        CALL this%e%raiseError(myName//': Could not set chunk.')
-      ENDIF
-#endif
-      ! Global dataspace
-      CALL h5screate_simple_f(rank,gdims,gspace_id,error)
-      IF(error /= 0)THEN
-        CALL this%e%raiseError(myName//': Could not create dataspace.')
-      ENDIF
-
-      ! Local dataspace
-      CALL h5screate_simple_f(rank,ldims,dspace_id,error)
-      IF(error /= 0)THEN
-        CALL this%e%raiseError(myName//': Could not create dataspace.')
-      ENDIF
-
-      ! Create the dataset
-      CALL h5dcreate_f(this%file_id, path, H5T_NATIVE_DOUBLE, gspace_id, &
-                       dset_id,error,plist_id)
-      IF(error /= 0)THEN
-        CALL this%e%raiseError(myName//': Could not create dataset.')
-      ENDIF
-
-      ! Destroy the property list
-      CALL h5pclose_f(plist_id,error)
-      IF(error /= 0)THEN
-        CALL this%e%raiseError(myName//': Could not destroy property list.')
-      ENDIF
-      
-      ! Select the global dataspace for the dataset
-      CALL h5dget_space_f(dset_id,gspace_id,error)
-      IF(error /= 0)THEN
-        CALL this%e%raiseError(myName//': Could not select global dataspace.')
-      ENDIF
-
-      ! Create a property list for the write operation
-      CALL h5pcreate_f(H5P_DATASET_XFER_F, plist_id,error)
-      IF(error /= 0)THEN
-        CALL this%e%raiseError(myName//': Could not create property list.')
-      ENDIF
-      
-#ifdef HAVE_MPI
-      ! Set to parallel write
-      CALL h5pset_dxpl_mpio_f(plist_id,H5FD_MPIO_COLLECTIVE_F,error)
-      IF(error /= 0)THEN
-        CALL this%e%raiseError(myName//': Could not set to parallel write.')
-      ENDIF
-      ! Select the hyperslab
-      CALL h5sselect_hyperslab_f(gspace_id,H5S_SELECT_SET_F,offset,one,error, &
-                                 one,ldims)
-      IF(error /= 0)THEN
-        CALL this%e%raiseError(myName//': Could not select hyperslab.')
-      ENDIF
-#endif
-      
-      ! Write to the dataset
-      CALL h5dwrite_f(dset_id, H5T_NATIVE_DOUBLE, data, gdims, error, &
-                      dspace_id,gspace_id,plist_id)
-      IF(error /= 0)THEN
-        CALL this%e%raiseError(myName//': Could not write to the dataset.')
-      ENDIF
-
-      ! Close the dataset
-      CALL h5dclose_f(dset_id,error)
-      IF(error /= 0)THEN
-        CALL this%e%raiseError(myName//': Could not close the dataset.')
-      ENDIF
-
-      ! Close the dataspace
-      CALL h5sclose_f(dspace_id,error)
-      IF(error /= 0)THEN
-        CALL this%e%raiseError(myName//': Could not close the dataspace.')
-      ENDIF
-      CALL h5sclose_f(gspace_id,error)
-      IF(error /= 0)THEN
-        CALL this%e%raiseError(myName//': Could not close the dataspace.')
-      ENDIF
-      
-      CALL h5pclose_f(plist_id,error)
-#endif
-    ENDSUBROUTINE write_d2
-!
-!-------------------------------------------------------------------------------
-!> @brief Write a rank-3 array of doubles to a dataset
-    SUBROUTINE write_d3(this,dsetname,data,gdims_in)
-      CHARACTER(LEN=*),PARAMETER :: myName='writed3_HDF5FileType'
-      CLASS(HDF5FileType),INTENT(INOUT) :: this
-      CHARACTER(LEN=*),INTENT(IN) :: dsetname
-      REAL(SDK),ALLOCATABLE,INTENT(IN) :: data(:,:,:)
-      INTEGER(SIK),DIMENSION(3),INTENT(IN),OPTIONAL :: gdims_in
-      CHARACTER(LEN=MAX_PATH_LENGTH) :: path
-#ifdef MPACT_HAVE_HDF5
-      INTEGER(HSIZE_T),DIMENSION(3) :: ldims,gdims,offset,one
-      INTEGER(HID_T),PARAMETER :: rank=3
-      
-      INTEGER(HID_T) :: error
-      INTEGER(HID_T) :: dspace_id,gspace_id,dset_id,plist_id
-
-
-      ! Make sure the object is initialized
-      IF(.NOT.this%isinit)THEN
-        CALL this%e%raiseError(myName//': File object not initialized.')
-      ENDIF
-
-      ! Check that the file is writable. Best to catch this before HDF5 does.
-      IF(.NOT.this%isWrite())THEN
-        CALL this%e%raiseError(myName//': File is readonly!')
-        RETURN
-      ENDIF
-
-      ! stash offset
-      offset(1) = LBOUND(data,1)-1
-      offset(2) = LBOUND(data,2)-1
-
-      ! set one to ones. This is usually used for more complicated parallel
-      ! chunking schemes, but we are doing a simplified case
-      one=1
-
-      ! Convert the path name
-      path = convertPath(dsetname)
-
-      ! Determine the dimensions for the dataspace
-      ldims=SHAPE(data)
-
-      ! Store the dimensions from global if present
-      IF(PRESENT(gdims_in))THEN
-        gdims=gdims_in
-      ELSE
-        gdims=ldims
-      ENDIF
-
-      ! Create and HDF5 parameter list for the dataset creation.
-      CALL h5pcreate_f(H5P_DATASET_CREATE_F,plist_id,error)
-      IF(error /= 0)THEN
-        CALL this%e%raiseError(myName//': Could not create parameter list.')
-      ENDIF
-      
-      ! Create the dataspace. This changes for parallel datasets.
-#ifdef HAVE_MPI
-      ! Make sure that the global dims are present if needed
-      IF (this%pe%rank == 0)THEN
-        IF(.NOT.PRESENT(gdims_in))THEN
-          CALL this%e%raiseError(myName//': For parallel write, global '//&
-          'dimensions are required.')
-        ENDIF
-      ENDIF
-      CALL h5pset_chunk_f(plist_id,rank,ldims,error)
-      IF(error /= 0)THEN
-        CALL this%e%raiseError(myName//': Could not set chunk.')
-      ENDIF
-#endif
-      ! Global dataspace
-      CALL h5screate_simple_f(rank,gdims,gspace_id,error)
-      IF(error /= 0)THEN
-        CALL this%e%raiseError(myName//': Could not create dataspace.')
-      ENDIF
-
-      ! Local dataspace
-      CALL h5screate_simple_f(rank,ldims,dspace_id,error)
-      IF(error /= 0)THEN
-        CALL this%e%raiseError(myName//': Could not create dataspace.')
-      ENDIF
-
-      ! Create the dataset
-      CALL h5dcreate_f(this%file_id, path, H5T_NATIVE_DOUBLE, gspace_id, &
-                       dset_id,error,plist_id)
-      IF(error /= 0)THEN
-        CALL this%e%raiseError(myName//': Could not create dataset.')
-      ENDIF
-
-      ! Destroy the property list
-      CALL h5pclose_f(plist_id,error)
-      IF(error /= 0)THEN
-        CALL this%e%raiseError(myName//': Could not destroy property list.')
-      ENDIF
-      
-      ! Select the global dataspace for the dataset
-      CALL h5dget_space_f(dset_id,gspace_id,error)
-      IF(error /= 0)THEN
-        CALL this%e%raiseError(myName//': Could not select global dataspace.')
-      ENDIF
-
-      ! Create a property list for the write operation
-      CALL h5pcreate_f(H5P_DATASET_XFER_F, plist_id,error)
-      IF(error /= 0)THEN
-        CALL this%e%raiseError(myName//': Could not create property list.')
-      ENDIF
-      
-#ifdef HAVE_MPI
-      ! Set to parallel write
-      CALL h5pset_dxpl_mpio_f(plist_id,H5FD_MPIO_COLLECTIVE_F,error)
-      IF(error /= 0)THEN
-        CALL this%e%raiseError(myName//': Could not set to parallel write.')
-      ENDIF
-      ! Select the hyperslab
-      CALL h5sselect_hyperslab_f(gspace_id,H5S_SELECT_SET_F,offset,one,error, &
-                                 one,ldims)
-      IF(error /= 0)THEN
-        CALL this%e%raiseError(myName//': Could not select hyperslab.')
-      ENDIF
-#endif
-      
-      ! Write to the dataset
-      CALL h5dwrite_f(dset_id, H5T_NATIVE_DOUBLE, data, gdims, error, &
-                      dspace_id,gspace_id,plist_id)
-      IF(error /= 0)THEN
-        CALL this%e%raiseError(myName//': Could not write to the dataset.')
-      ENDIF
-
-      ! Close the dataset
-      CALL h5dclose_f(dset_id,error)
-      IF(error /= 0)THEN
-        CALL this%e%raiseError(myName//': Could not close the dataset.')
-      ENDIF
-
-      ! Close the dataspace
-      CALL h5sclose_f(dspace_id,error)
-      IF(error /= 0)THEN
-        CALL this%e%raiseError(myName//': Could not close the dataspace.')
-      ENDIF
-      CALL h5sclose_f(gspace_id,error)
-      IF(error /= 0)THEN
-        CALL this%e%raiseError(myName//': Could not close the dataspace.')
-      ENDIF
-      
-      CALL h5pclose_f(plist_id,error)
-#endif
-    ENDSUBROUTINE write_d3
-!
-!-------------------------------------------------------------------------------
-!> @brief Write a real to a dataset
-    SUBROUTINE write_s0(this,dsetname,data,gdims_in)
-      CHARACTER(LEN=*),PARAMETER :: myName='writes0_HDF5FileType'
-      CLASS(HDF5FileType),INTENT(INOUT) :: this
-      CHARACTER(LEN=*),INTENT(IN) :: dsetname
-      REAL(SSK),INTENT(IN) :: data
-      CHARACTER(LEN=MAX_PATH_LENGTH) :: path
-      INTEGER(SIK),DIMENSION(1),INTENT(IN),OPTIONAL :: gdims_in
-#ifdef MPACT_HAVE_HDF5
-      INTEGER(HSIZE_T),DIMENSION(1) :: ldims,gdims,offset,one
-      INTEGER(HID_T),PARAMETER :: rank=1
-      
-      INTEGER(HID_T) :: error
-      INTEGER(HID_T) :: dspace_id,dset_id,gspace_id,plist_id
-
-      ! Make sure the object is initialized
-      IF(.NOT.this%isinit)THEN
-        CALL this%e%raiseError(myName//': File object not initialized.')
-      ENDIF
-
-      ! Check that the file is writable. Best to catch this before HDF5 does.
-      IF(.NOT.this%isWrite())THEN
-        CALL this%e%raiseError(myName//': File is readonly!')
-        RETURN
-      ENDIF
-      
-      ! stash offset
-      offset(1) = 0
-      
-      ! set one to ones. This is usually used for more complicated parallel
-      ! chunking schemes, but we are doing a simplified case
-      one=1
-
-      ! Convert the path name
-      path = convertPath(dsetname)
-
-      ! Determine the dimensions for the dataspace
-      ldims=1
-      
-      ! Store the dimensions from global if present
-      IF(PRESENT(gdims_in))THEN
-        gdims=gdims_in
-      ELSE
-        gdims=ldims
-      ENDIF
-      
-      !Create an HDF5 parameter list for the dataset creation.
-      CALL h5pcreate_f(H5P_DATASET_CREATE_F,plist_id,error)
-      IF(error /= 0)THEN
-        CALL this%e%raiseError(myName//': Could not create parameter list.')
-      ENDIF
-      
-      ! Create the dataspace
-#ifdef HAVE_MPI
-      ! Make sure that the global dims are present if needed
-      IF (this%pe%rank == 0)THEN
-        IF(.NOT.PRESENT(gdims_in))THEN
-          CALL this%e%raiseError(myName//': For parallel write, global '//&
-            'dimensions are required.')
-        ENDIF
-      ENDIF
-      CALL h5pset_chunk_f(plist_id,rank,ldims,error)
-      IF(error /= 0)THEN
-        CALL this%e%raiseError(myName//': Could not set chunk.')
-      ENDIF
-#endif
-      ! Global dataspace
-      CALL h5screate_simple_f(rank,gdims,gspace_id,error)
-      IF(error /= 0)THEN
-        CALL this%e%raiseError(myName//': Could not create dataspace.')
-      ENDIF
-      
-      ! Local dataspace
-      CALL h5screate_simple_f(rank,ldims,dspace_id,error)
-      IF(error /= 0)THEN
-        CALL this%e%raiseError(myName//': Could not create dataspace.')
-      ENDIF
-
-      ! Create the dataset
-      CALL h5dcreate_f(this%file_id, path, H5T_NATIVE_REAL, gspace_id, &
-                       dset_id,error)
-      IF(error /= 0)THEN
-        CALL this%e%raiseError(myName//': Could not create dataset.')
-      ENDIF
-      
-      ! Destroy the property list
-      CALL h5pclose_f(plist_id,error)
-
-      IF(error /= 0)THEN
-        CALL this%e%raiseError(myName//': Could not close parameter list.')
-      ENDIF
-      
-      ! Select the global dataspace for the dataset
-      CALL h5dget_space_f(dset_id,gspace_id,error)
-      IF(error /= 0)THEN
-        CALL this%e%raiseError(myName//': Could not select global dataspace'//&
-          ' for the dataset.')
-      ENDIF
-      
-      ! Create a property list for the write operation
-      CALL h5pcreate_f(H5P_DATASET_XFER_F,plist_id,error)
-      IF(error /= 0)THEN
-        CALL this%e%raiseError(myName//': Could not create property list '//&
-          'for write operation.')
-      ENDIF
-#ifdef HAVE_MPI
-      ! Set to parallel write
-      CALL h5pset_dxpl_mpio_f(plist_id,H5FD_MPIO_COLLECTIVE_F,error)
-      IF(error /= 0)THEN
-        CALL this%e%raiseError(myName//': Could not set parallel write.')
-      ENDIF
-      
-      ! Select the hyperslab
-      CALL h5sselect_hyperslab_f(gspace_id,H5S_SELECT_SET_F,offset,one,error, &
-                                 one,ldims)
-      IF(error /= 0)THEN
-        CALL this%e%raiseError(myName//': Could not select hyperslab.')
-      ENDIF
-#endif
-      
-      ! Write to the dataset
-      CALL h5dwrite_f(dset_id, H5T_NATIVE_REAL, data, gdims, error, &
-                      dspace_id,gspace_id,plist_id)
-      IF(error /= 0)THEN
-        CALL this%e%raiseError(myName//': Could not write to the dataset.')
-      ENDIF
-
-      ! Close the dataset
-      CALL h5dclose_f(dset_id,error)
-      IF(error /= 0)THEN
-        CALL this%e%raiseError(myName//': Could not close the dataset.')
-      ENDIF
-
-      ! Close the dataspace
-      CALL h5sclose_f(dspace_id,error)
-      IF(error /= 0)THEN
-        CALL this%e%raiseError(myName//': Could not close the dataspace.')
-      ENDIF
-      CALL h5sclose_f(gspace_id,error)
-      IF(error /= 0)THEN
-        CALL this%e%raiseError(myName//': Could not close the dataspace.')
-      ENDIF
-      
-      CALL h5pclose_f(plist_id,error)
-      IF(error /= 0)THEN
-        CALL this%e%raiseError(myName//': Could not close the parameter list.')
-      ENDIF
-#endif
-    ENDSUBROUTINE write_s0
-!
-!-------------------------------------------------------------------------------
-!> @brief Write a rank-1 array of reals to a dataset
-    SUBROUTINE write_s1(this,dsetname,data,gdims_in)
-      CHARACTER(LEN=*),PARAMETER :: myName='writes1_HDF5FileType'
-      CLASS(HDF5FileType),INTENT(INOUT) :: this
-      CHARACTER(LEN=*),INTENT(IN) :: dsetname
-      REAL(SSK),ALLOCATABLE,INTENT(IN) :: data(:)
-      CHARACTER(LEN=MAX_PATH_LENGTH) :: path
-      INTEGER(SIK),DIMENSION(1),INTENT(IN),OPTIONAL :: gdims_in
-#ifdef MPACT_HAVE_HDF5
-      INTEGER(HSIZE_T),DIMENSION(1) :: ldims,gdims,offset,one
-      INTEGER(HID_T),PARAMETER :: rank=1
-      
-      INTEGER(HID_T) :: error
-      INTEGER(HID_T) :: dspace_id,dset_id,gspace_id,plist_id
-
-      ! Make sure the object is initialized
-      IF(.NOT.this%isinit)THEN
-        CALL this%e%raiseError(myName//': File object not initialized.')
-      ENDIF
-
-      ! Check that the file is writable. Best to catch this before HDF5 does.
-      IF(.NOT.this%isWrite())THEN
-        CALL this%e%raiseError(myName//': File is readonly!')
-        RETURN
-      ENDIF
-      
-      ! stash offset
-      offset(1) = LBOUND(data,1)-1
-      
-      ! set one to ones. This is usually used for more complicated parallel
-      ! chunking schemes, but we are doing a simplified case
-      one=1
-
-      ! Convert the path name
-      path = convertPath(dsetname)
-
-      ! Determine the dimensions for the dataspace
-      ldims=SHAPE(data)
-      
-      ! Store the dimensions from global if present
-      IF(PRESENT(gdims_in))THEN
-        gdims=gdims_in
-      ELSE
-        gdims=ldims
-      ENDIF
-      
-      !Create an HDF5 parameter list for the dataset creation.
-      CALL h5pcreate_f(H5P_DATASET_CREATE_F,plist_id,error)
-      IF(error /= 0)THEN
-        CALL this%e%raiseError(myName//': Could not create parameter list.')
-      ENDIF
-      
-      ! Create the dataspace
-#ifdef HAVE_MPI
-      ! Make sure that the global dims are present if needed
-      IF (this%pe%rank == 0)THEN
-        IF(.NOT.PRESENT(gdims_in))THEN
-          CALL this%e%raiseError(myName//': For parallel write, global '//&
-            'dimensions are required.')
-        ENDIF
-      ENDIF
-      CALL h5pset_chunk_f(plist_id,rank,ldims,error)
-      IF(error /= 0)THEN
-        CALL this%e%raiseError(myName//': Could not set chunk.')
-      ENDIF
-#endif
-      ! Global dataspace
-      CALL h5screate_simple_f(rank,gdims,gspace_id,error)
-      IF(error /= 0)THEN
-        CALL this%e%raiseError(myName//': Could not create dataspace.')
-      ENDIF
-      
-      ! Local dataspace
-      CALL h5screate_simple_f(rank,ldims,dspace_id,error)
-      IF(error /= 0)THEN
-        CALL this%e%raiseError(myName//': Could not create dataspace.')
-      ENDIF
-
-      ! Create the dataset
-      CALL h5dcreate_f(this%file_id, path, H5T_NATIVE_REAL, gspace_id, &
-                       dset_id,error)
-      IF(error /= 0)THEN
-        CALL this%e%raiseError(myName//': Could not create dataset.')
-      ENDIF
-      
-      ! Destroy the property list
-      CALL h5pclose_f(plist_id,error)
-      IF(error /= 0)THEN
-        CALL this%e%raiseError(myName//': Could not close parameter list.')
-      ENDIF
-      
-      ! Select the global dataspace for the dataset
-      CALL h5dget_space_f(dset_id,gspace_id,error)
-      IF(error /= 0)THEN
-        CALL this%e%raiseError(myName//': Could not select global dataspace'//&
-          ' for the dataset.')
-      ENDIF
-      
-      ! Create a property list for the write operation
-      CALL h5pcreate_f(H5P_DATASET_XFER_F,plist_id,error)
-      IF(error /= 0)THEN
-        CALL this%e%raiseError(myName//': Could not create property list '//&
-          'for write operation.')
-      ENDIF
-#ifdef HAVE_MPI
-      ! Set to parallel write
-      CALL h5pset_dxpl_mpio_f(plist_id,H5FD_MPIO_COLLECTIVE_F,error)
-      IF(error /= 0)THEN
-        CALL this%e%raiseError(myName//': Could not set parallel write.')
-      ENDIF
-      
-      ! Select the hyperslab
-      CALL h5sselect_hyperslab_f(gspace_id,H5S_SELECT_SET_F,offset,one,error, &
-                                 one,ldims)
-      IF(error /= 0)THEN
-        CALL this%e%raiseError(myName//': Could not select hyperslab.')
-      ENDIF
-#endif
-      
-      ! Write to the dataset
-      CALL h5dwrite_f(dset_id, H5T_NATIVE_REAL, data, gdims, error, &
-                      dspace_id,gspace_id,plist_id)
-      IF(error /= 0)THEN
-        CALL this%e%raiseError(myName//': Could not write to the dataset.')
-      ENDIF
-
-      ! Close the dataset
-      CALL h5dclose_f(dset_id,error)
-      IF(error /= 0)THEN
-        CALL this%e%raiseError(myName//': Could not close the dataset.')
-      ENDIF
-
-      ! Close the dataspace
-      CALL h5sclose_f(dspace_id,error)
-      IF(error /= 0)THEN
-        CALL this%e%raiseError(myName//': Could not close the dataspace.')
-      ENDIF
-      CALL h5sclose_f(gspace_id,error)
-      IF(error /= 0)THEN
-        CALL this%e%raiseError(myName//': Could not close the dataspace.')
-      ENDIF
-      
-      CALL h5pclose_f(plist_id,error)
-      IF(error /= 0)THEN
-        CALL this%e%raiseError(myName//': Could not close the parameter list.')
-      ENDIF
-#endif
-    ENDSUBROUTINE write_s1
-!
-!-------------------------------------------------------------------------------
-!> @brief Write a rank-2 array of reals to a dataset
-    SUBROUTINE write_s2(this,dsetname,data,gdims_in)
-      CHARACTER(LEN=*),PARAMETER :: myName='writes2_HDF5FileType'
-      CLASS(HDF5FileType),INTENT(INOUT) :: this
-      CHARACTER(LEN=*),INTENT(IN) :: dsetname
-      REAL(SSK),ALLOCATABLE,INTENT(IN) :: data(:,:)
-      CHARACTER(LEN=MAX_PATH_LENGTH) :: path
-      INTEGER(SIK),DIMENSION(2),INTENT(IN),OPTIONAL :: gdims_in
-#ifdef MPACT_HAVE_HDF5
-      INTEGER(HSIZE_T),DIMENSION(2) :: ldims,gdims,offset,one
-      INTEGER(HID_T),PARAMETER :: rank=2
-      
-      INTEGER(HID_T) :: error
-      INTEGER(HID_T) :: dspace_id,dset_id,gspace_id,plist_id
-
-      ! Make sure the object is initialized
-      IF(.NOT.this%isinit)THEN
-        CALL this%e%raiseError(myName//': File object not initialized.')
-      ENDIF
-
-      ! Check that the file is writable. Best to catch this before HDF5 does.
-      IF(.NOT.this%isWrite())THEN
-        CALL this%e%raiseError(myName//': File is readonly!')
-        RETURN
-      ENDIF
-      
-      ! stash offset
-      offset(1) = LBOUND(data,1)-1
-      offset(2) = LBOUND(data,1)-1
-      
-      ! set one to ones. This is usually used for more complicated parallel
-      ! chunking schemes, but we are doing a simplified case
-      one=1
-
-      ! Convert the path name
-      path = convertPath(dsetname)
-
-      ! Determine the dimensions for the dataspace
-      ldims=SHAPE(data)
-      
-      ! Store the dimensions from global if present
-      IF(PRESENT(gdims_in))THEN
-        gdims=gdims_in
-      ELSE
-        gdims=ldims
-      ENDIF
-      
-      !Create an HDF5 parameter list for the dataset creation.
-      CALL h5pcreate_f(H5P_DATASET_CREATE_F,plist_id,error)
-      IF(error /= 0)THEN
-        CALL this%e%raiseError(myName//': Could not create parameter list.')
-      ENDIF
-      
-      ! Create the dataspace
-#ifdef HAVE_MPI
-      ! Make sure that the global dims are present if needed
-      IF (this%pe%rank == 0)THEN
-        IF(.NOT.PRESENT(gdims_in))THEN
-          CALL this%e%raiseError(myName//': For parallel,write, global '//&
-            'dimensions are required.')
-        ENDIF
-      ENDIF
-      CALL h5pset_chunk_f(plist_id,rank,ldims,error)
-      IF(error /= 0)THEN
-        CALL this%e%raiseError(myName//': Could not set chunk.')
-      ENDIF
-#endif
-      ! Global dataspace
-      CALL h5screate_simple_f(rank,gdims,gspace_id,error)
-      IF(error /= 0)THEN
-        CALL this%e%raiseError(myName//': Could not create dataspace.')
-      ENDIF
-      
-      ! Local dataspace
-      CALL h5screate_simple_f(rank,ldims,dspace_id,error)
-      IF(error /= 0)THEN
-        CALL this%e%raiseError(myName//': Could not create dataspace.')
-      ENDIF
-
-      ! Create the dataset
-      CALL h5dcreate_f(this%file_id, path, H5T_NATIVE_REAL, gspace_id, &
-                       dset_id,error)
-      IF(error /= 0)THEN
-        CALL this%e%raiseError(myName//': Could not create dataset.')
-      ENDIF
-      
-      ! Destroy the property list
-      CALL h5pclose_f(plist_id,error)
-      IF(error /= 0)THEN
-        CALL this%e%raiseError(myName//': Could not close parameter list.')
-      ENDIF
-      
-      ! Select the global dataspace for the dataset
-      CALL h5dget_space_f(dset_id,gspace_id,error)
-      IF(error /= 0)THEN
-        CALL this%e%raiseError(myName//': Could not select global dataspace'//&
-          ' for the dataset.')
-      ENDIF
-      
-      ! Create a property list for the write operation
-      CALL h5pcreate_f(H5P_DATASET_XFER_F,plist_id,error)
-      IF(error /= 0)THEN
-        CALL this%e%raiseError(myName//': Could not create property list '//&
-          'for write operation.')
-      ENDIF
-#ifdef HAVE_MPI
-      ! Set to parallel write
-      CALL h5pset_dxpl_mpio_f(plist_id,H5FD_MPIO_COLLECTIVE_F,error)
-      IF(error /= 0)THEN
-        CALL this%e%raiseError(myName//': Could not set parallel write.')
-      ENDIF
-      
-      ! Select the hyperslab
-      CALL h5sselect_hyperslab_f(gspace_id,H5S_SELECT_SET_F,offset,one,error, &
-                                 one,ldims)
-      IF(error /= 0)THEN
-        CALL this%e%raiseError(myName//': Could not select hyperslab.')
-      ENDIF
-#endif
-      
-      ! Write to the dataset
-      CALL h5dwrite_f(dset_id, H5T_NATIVE_REAL, data, gdims, error, &
-                      dspace_id,gspace_id,plist_id)
-      IF(error /= 0)THEN
-        CALL this%e%raiseError(myName//': Could not write to the dataset.')
-      ENDIF
-
-      ! Close the dataset
-      CALL h5dclose_f(dset_id,error)
-      IF(error /= 0)THEN
-        CALL this%e%raiseError(myName//': Could not close the dataset.')
-      ENDIF
-
-      ! Close the dataspace
-      CALL h5sclose_f(dspace_id,error)
-      IF(error /= 0)THEN
-        CALL this%e%raiseError(myName//': Could not close the dataspace.')
-      ENDIF
-      CALL h5sclose_f(gspace_id,error)
-      IF(error /= 0)THEN
-        CALL this%e%raiseError(myName//': Could not close the dataspace.')
-      ENDIF
-      
-      CALL h5pclose_f(plist_id,error)
-      IF(error /= 0)THEN
-        CALL this%e%raiseError(myName//': Could not close the parameter list.')
-      ENDIF
-#endif
-    ENDSUBROUTINE write_s2
-!
-!-------------------------------------------------------------------------------
-!> @brief Write a rank-3 array of reals to a dataset
-    SUBROUTINE write_s3(this,dsetname,data,gdims_in)
-      CHARACTER(LEN=*),PARAMETER :: myName='writes3_HDF5FileType'
-      CLASS(HDF5FileType),INTENT(INOUT) :: this
-      CHARACTER(LEN=*),INTENT(IN) :: dsetname
-      REAL(SSK),ALLOCATABLE,INTENT(IN) :: data(:,:,:)
-      CHARACTER(LEN=MAX_PATH_LENGTH) :: path
-      INTEGER(SIK),DIMENSION(3),INTENT(IN),OPTIONAL :: gdims_in
-#ifdef MPACT_HAVE_HDF5
-      INTEGER(HSIZE_T),DIMENSION(3) :: ldims,gdims,offset,one
-      INTEGER(HID_T),PARAMETER :: rank=3
-      
-      INTEGER(HID_T) :: error
-      INTEGER(HID_T) :: dspace_id,dset_id,gspace_id,plist_id
-
-      ! Make sure the object is initialized
-      IF(.NOT.this%isinit)THEN
-        CALL this%e%raiseError(myName//': File object not initialized.')
-      ENDIF
-
-      ! Check that the file is writable. Best to catch this before HDF5 does.
-      IF(.NOT.this%isWrite())THEN
-        CALL this%e%raiseError(myName//': File is readonly!')
-        RETURN
-      ENDIF
-      
-      ! stash offset
-      offset(1) = LBOUND(data,1)-1
-      offset(2) = LBOUND(data,2)-1
-      offset(3) = LBOUND(data,3)-1
-      
-      ! set one to ones. This is usually used for more complicated parallel
-      ! chunking schemes, but we are doing a simplified case
-      one=1
-
-      ! Convert the path name
-      path = convertPath(dsetname)
-
-      ! Determine the dimensions for the dataspace
-      ldims=SHAPE(data)
-      
-      ! Store the dimensions from global if present
-      IF(PRESENT(gdims_in))THEN
-        gdims=gdims_in
-      ELSE
-        gdims=ldims
-      ENDIF
-      
-      !Create an HDF5 parameter list for the dataset creation.
-      CALL h5pcreate_f(H5P_DATASET_CREATE_F,plist_id,error)
-      IF(error /= 0)THEN
-        CALL this%e%raiseError(myName//': Could not create parameter list.')
-      ENDIF
-      
-      ! Create the dataspace
-#ifdef HAVE_MPI
-      ! Make sure that the global dims are present if needed
-      IF (this%pe%rank == 0)THEN
-        IF(.NOT.PRESENT(gdims_in))THEN
-          CALL this%e%raiseError(myName//': For parallel,write, global '//&
-            'dimensions are required.')
-        ENDIF
-      ENDIF
-      CALL h5pset_chunk_f(plist_id,rank,ldims,error)
-      IF(error /= 0)THEN
-        CALL this%e%raiseError(myName//': Could not set chunk.')
-      ENDIF
-#endif
-      ! Global dataspace
-      CALL h5screate_simple_f(rank,gdims,gspace_id,error)
-      IF(error /= 0)THEN
-        CALL this%e%raiseError(myName//': Could not create dataspace.')
-      ENDIF
-      
-      ! Local dataspace
-      CALL h5screate_simple_f(rank,ldims,dspace_id,error)
-      IF(error /= 0)THEN
-        CALL this%e%raiseError(myName//': Could not create dataspace.')
-      ENDIF
-
-      ! Create the dataset
-      CALL h5dcreate_f(this%file_id, path, H5T_NATIVE_REAL, gspace_id, &
-                       dset_id,error)
-      IF(error /= 0)THEN
-        CALL this%e%raiseError(myName//': Could not create dataset.')
-      ENDIF
-      
-      ! Destroy the property list
-      CALL h5pclose_f(plist_id,error)
-      IF(error /= 0)THEN
-        CALL this%e%raiseError(myName//': Could not close parameter list.')
-      ENDIF
-      
-      ! Select the global dataspace for the dataset
-      CALL h5dget_space_f(dset_id,gspace_id,error)
-      IF(error /= 0)THEN
-        CALL this%e%raiseError(myName//': Could not select global dataspace'//&
-          ' for the dataset.')
-      ENDIF
-      
-      ! Create a property list for the write operation
-      CALL h5pcreate_f(H5P_DATASET_XFER_F,plist_id,error)
-      IF(error /= 0)THEN
-        CALL this%e%raiseError(myName//': Could not create property list '//&
-          'for write operation.')
-      ENDIF
-#ifdef HAVE_MPI
-      ! Set to parallel write
-      CALL h5pset_dxpl_mpio_f(plist_id,H5FD_MPIO_COLLECTIVE_F,error)
-      IF(error /= 0)THEN
-        CALL this%e%raiseError(myName//': Could not set parallel write.')
-      ENDIF
-      
-      ! Select the hyperslab
-      CALL h5sselect_hyperslab_f(gspace_id,H5S_SELECT_SET_F,offset,one,error, &
-                                 one,ldims)
-      IF(error /= 0)THEN
-        CALL this%e%raiseError(myName//': Could not select hyperslab.')
-      ENDIF
-#endif
-      
-      ! Write to the dataset
-      CALL h5dwrite_f(dset_id, H5T_NATIVE_REAL, data, gdims, error, &
-                      dspace_id,gspace_id,plist_id)
-      IF(error /= 0)THEN
-        CALL this%e%raiseError(myName//': Could not write to the dataset.')
-      ENDIF
-
-      ! Close the dataset
-      CALL h5dclose_f(dset_id,error)
-      IF(error /= 0)THEN
-        CALL this%e%raiseError(myName//': Could not close the dataset.')
-      ENDIF
-
-      ! Close the dataspace
-      CALL h5sclose_f(dspace_id,error)
-      IF(error /= 0)THEN
-        CALL this%e%raiseError(myName//': Could not close the dataspace.')
-      ENDIF
-      CALL h5sclose_f(gspace_id,error)
-      IF(error /= 0)THEN
-        CALL this%e%raiseError(myName//': Could not close the dataspace.')
-      ENDIF
-      
-      CALL h5pclose_f(plist_id,error)
-      IF(error /= 0)THEN
-        CALL this%e%raiseError(myName//': Could not close the parameter list.')
-      ENDIF
-#endif
-    ENDSUBROUTINE write_s3
-!
-!-------------------------------------------------------------------------------
-!> @brief Write a logical to a dataset
-    SUBROUTINE write_l0(this,dsetname,data,gdims_in)
-      IMPLICIT NONE
-      CHARACTER(LEN=*),PARAMETER :: myName='writel0_HDF5FileType'
-      CLASS(HDF5FileType),INTENT(INOUT) :: this
-      CHARACTER(LEN=*),INTENT(IN) :: dsetname
-      LOGICAL(SBK),INTENT(IN) :: data
-      CHARACTER :: datac
-      CHARACTER(LEN=MAX_PATH_LENGTH) :: path
-      INTEGER(SIK),DIMENSION(1),INTENT(IN),OPTIONAL :: gdims_in
-      INTEGER(SIK) :: i
-#ifdef MPACT_HAVE_HDF5
-      INTEGER(HSIZE_T),DIMENSION(1) :: ldims,gdims,offset,one
-      INTEGER(HID_T),PARAMETER :: rank=1
-      
-      INTEGER(HID_T) :: error
-      INTEGER(HID_T) :: dspace_id,dset_id,gspace_id,plist_id
-
-      ! Make sure the object is initialized
-      IF(.NOT.this%isinit)THEN
-
-        CALL this%e%raiseError(myName//': File object not initialized.')
-      ENDIF
-
-      ! Check that the file is writable. Best to catch this before HDF5 does.
-      IF(.NOT.this%isWrite())THEN
-        CALL this%e%raiseError(myName//': File is readonly!')
-        RETURN
-      ENDIF
-      
-      ! stash offset
-      offset(1) = 0
-      
-      ! set one to ones. This is usually used for more complicated parallel
-      ! chunking schemes, but we are doing a simplified case
-      one=1
-
-      ! Convert the path name
-      path = convertPath(dsetname)
-
-      ! Determine the dimensions for the dataspace
-      ldims=1
-      
-      ! Store the dimensions from global if present
-      IF(PRESENT(gdims_in))THEN
-        gdims=gdims_in
-      ELSE
-        gdims=ldims
-      ENDIF
-      
-      !Create an HDF5 parameter list for the dataset creation.
-      CALL h5pcreate_f(H5P_DATASET_CREATE_F,plist_id,error)
-      IF(error /= 0)THEN
-        CALL this%e%raiseError(myName//': Could not create parameter list.')
-      ENDIF
-      
-      ! Create the dataspace
-#ifdef HAVE_MPI
-      ! Make sure that the global dims are present if needed
-      IF (this%pe%rank == 0)THEN
-        IF(.NOT.PRESENT(gdims_in))THEN
-          CALL this%e%raiseError(myName//': For parallel,write, global '//&
-            'dimensions are required.')
-        ENDIF
-      ENDIF
-      CALL h5pset_chunk_f(plist_id,rank,ldims,error)
-      IF(error /= 0)THEN
-        CALL this%e%raiseError(myName//': Could not set chunk.')
-      ENDIF
-#endif
-      ! Global dataspace
-      CALL h5screate_simple_f(rank,gdims,gspace_id,error)
-      IF(error /= 0)THEN
-        CALL this%e%raiseError(myName//': Could not create dataspace.')
-      ENDIF
-      
-      ! Local dataspace
-      CALL h5screate_simple_f(rank,ldims,dspace_id,error)
-      IF(error /= 0)THEN
-        CALL this%e%raiseError(myName//': Could not create dataspace.')
-      ENDIF
-
-      ! Create the dataset
-      CALL h5dcreate_f(this%file_id, path, H5T_NATIVE_CHARACTER, gspace_id, &
-                       dset_id,error)
-      IF(error /= 0)THEN
-        CALL this%e%raiseError(myName//': Could not create dataset.')
-      ENDIF
-      
-      ! Destroy the property list
-      CALL h5pclose_f(plist_id,error)
-      IF(error /= 0)THEN
-        CALL this%e%raiseError(myName//': Could not close parameter list.')
-      ENDIF
-      
-      ! Select the global dataspace for the dataset
-      CALL h5dget_space_f(dset_id,gspace_id,error)
-      IF(error /= 0)THEN
-        CALL this%e%raiseError(myName//': Could not select global dataspace'//&
-          ' for the dataset.')
-      ENDIF
-      
-      ! Create a property list for the write operation
-      CALL h5pcreate_f(H5P_DATASET_XFER_F,plist_id,error)
-      IF(error /= 0)THEN
-        CALL this%e%raiseError(myName//': Could not create property list '//&
-          'for write operation.')
-      ENDIF
-#ifdef HAVE_MPI
-      ! Set to parallel write
-      CALL h5pset_dxpl_mpio_f(plist_id,H5FD_MPIO_COLLECTIVE_F,error)
-      IF(error /= 0)THEN
-        CALL this%e%raiseError(myName//': Could not set parallel write.')
-      ENDIF
-      
-      ! Select the hyperslab
-      CALL h5sselect_hyperslab_f(gspace_id,H5S_SELECT_SET_F,offset,one,error, &
-                                 one,ldims)
-      IF(error /= 0)THEN
-        CALL this%e%raiseError(myName//': Could not select hyperslab.')
-      ENDIF
-#endif
-
-      ! Convert to surrogate character array, since HDF5 does not support
-      ! Boolean variables
-      IF(data .EQV. .TRUE.) THEN
-        datac='T'
-      ELSE
-        datac='F'
-      ENDIF
-      
-      ! Write to the dataset
-      CALL h5dwrite_f(dset_id, H5T_NATIVE_CHARACTER, datac, gdims, error, &
-                      dspace_id,gspace_id,plist_id)
-      IF(error /= 0)THEN
-        CALL this%e%raiseError(myName//': Could not write to the dataset.')
-      ENDIF
-
-      ! Close the dataset
-      CALL h5dclose_f(dset_id,error)
-      IF(error /= 0)THEN
-        CALL this%e%raiseError(myName//': Could not close the dataset.')
-      ENDIF
-
-      ! Close the dataspace
-      CALL h5sclose_f(dspace_id,error)
-      IF(error /= 0)THEN
-        CALL this%e%raiseError(myName//': Could not close the dataspace.')
-      ENDIF
-      CALL h5sclose_f(gspace_id,error)
-      IF(error /= 0)THEN
-        CALL this%e%raiseError(myName//': Could not close the dataspace.')
-      ENDIF
-      
-      CALL h5pclose_f(plist_id,error)
-      IF(error /= 0)THEN
-        CALL this%e%raiseError(myName//': Could not close the parameter list.')
-      ENDIF
-#endif
-    ENDSUBROUTINE write_l0
-!
-!-------------------------------------------------------------------------------
-!> @brief Write a rank-1 array of logicals to a dataset
-    SUBROUTINE write_l1(this,dsetname,data,gdims_in)
-      IMPLICIT NONE
-      CHARACTER(LEN=*),PARAMETER :: myName='writel1_HDF5FileType'
-      CLASS(HDF5FileType),INTENT(INOUT) :: this
-      CHARACTER(LEN=*),INTENT(IN) :: dsetname
-      LOGICAL(SBK),ALLOCATABLE,INTENT(IN) :: data(:)
-      CHARACTER :: datac(1:SIZE(data))
-      CHARACTER(LEN=MAX_PATH_LENGTH) :: path
-      INTEGER(SIK),DIMENSION(1),INTENT(IN),OPTIONAL :: gdims_in
-      INTEGER(SIK) :: i
-#ifdef MPACT_HAVE_HDF5
-      INTEGER(HSIZE_T),DIMENSION(1) :: ldims,gdims,offset,one
-      INTEGER(HID_T),PARAMETER :: rank=1
-      
-      INTEGER(HID_T) :: error
-      INTEGER(HID_T) :: dspace_id,dset_id,gspace_id,plist_id
-
-      ! Make sure the object is initialized
-      IF(.NOT.this%isinit)THEN
-        CALL this%e%raiseError(myName//': File object not initialized.')
-      ENDIF
-
-      ! Check that the file is writable. Best to catch this before HDF5 does.
-      IF(.NOT.this%isWrite())THEN
-        CALL this%e%raiseError(myName//': File is readonly!')
-        RETURN
-      ENDIF
-      
-      ! stash offset
-      offset(1) = LBOUND(data,1)-1
-      
-      ! set one to ones. This is usually used for more complicated parallel
-      ! chunking schemes, but we are doing a simplified case
-      one=1
-
-      ! Convert the path name
-      path = convertPath(dsetname)
-
-      ! Determine the dimensions for the dataspace
-      ldims=SHAPE(data)
-      
-      ! Store the dimensions from global if present
-      IF(PRESENT(gdims_in))THEN
-        gdims=gdims_in
-      ELSE
-        gdims=ldims
-      ENDIF
-      
-      !Create an HDF5 parameter list for the dataset creation.
-      CALL h5pcreate_f(H5P_DATASET_CREATE_F,plist_id,error)
-      IF(error /= 0)THEN
-        CALL this%e%raiseError(myName//': Could not create parameter list.')
-      ENDIF
-      
-      ! Create the dataspace
-#ifdef HAVE_MPI
-      ! Make sure that the global dims are present if needed
-      IF (this%pe%rank == 0)THEN
-        IF(.NOT.PRESENT(gdims_in))THEN
-          CALL this%e%raiseError(myName//': For parallel,write, global '//&
-            'dimensions are required.')
-        ENDIF
-      ENDIF
-      CALL h5pset_chunk_f(plist_id,rank,ldims,error)
-      IF(error /= 0)THEN
-        CALL this%e%raiseError(myName//': Could not set chunk.')
-      ENDIF
-#endif
-      ! Global dataspace
-      CALL h5screate_simple_f(rank,gdims,gspace_id,error)
-      IF(error /= 0)THEN
-        CALL this%e%raiseError(myName//': Could not create dataspace.')
-      ENDIF
-      
-      ! Local dataspace
-      CALL h5screate_simple_f(rank,ldims,dspace_id,error)
-      IF(error /= 0)THEN
-        CALL this%e%raiseError(myName//': Could not create dataspace.')
-      ENDIF
-
-      ! Create the dataset
-      CALL h5dcreate_f(this%file_id, path, H5T_NATIVE_CHARACTER, gspace_id, &
-                       dset_id,error)
-      IF(error /= 0)THEN
-        CALL this%e%raiseError(myName//': Could not create dataset.')
-      ENDIF
-      
-      ! Destroy the property list
-      CALL h5pclose_f(plist_id,error)
-      IF(error /= 0)THEN
-        CALL this%e%raiseError(myName//': Could not close parameter list.')
-      ENDIF
-      
-      ! Select the global dataspace for the dataset
-      CALL h5dget_space_f(dset_id,gspace_id,error)
-      IF(error /= 0)THEN
-        CALL this%e%raiseError(myName//': Could not select global dataspace'//&
-          ' for the dataset.')
-      ENDIF
-      
-      ! Create a property list for the write operation
-      CALL h5pcreate_f(H5P_DATASET_XFER_F,plist_id,error)
-      IF(error /= 0)THEN
-        CALL this%e%raiseError(myName//': Could not create property list '//&
-          'for write operation.')
-      ENDIF
-#ifdef HAVE_MPI
-      ! Set to parallel write
-      CALL h5pset_dxpl_mpio_f(plist_id,H5FD_MPIO_COLLECTIVE_F,error)
-      IF(error /= 0)THEN
-        CALL this%e%raiseError(myName//': Could not set parallel write.')
-      ENDIF
-      
-      ! Select the hyperslab
-      CALL h5sselect_hyperslab_f(gspace_id,H5S_SELECT_SET_F,offset,one,error, &
-                                 one,ldims)
-      IF(error /= 0)THEN
-        CALL this%e%raiseError(myName//': Could not select hyperslab.')
-      ENDIF
-#endif
-
-      ! Convert to surrogate character array, since HDF5 does not support
-      ! Boolean variables
-      datac='F'
-      FORALL(i=1:SIZE(data),data(i))
-        datac(i:i)='T'
-      END FORALL
-      
-      ! Write to the dataset
-      CALL h5dwrite_f(dset_id, H5T_NATIVE_CHARACTER, datac, gdims, error, &
-                      dspace_id,gspace_id,plist_id)
-      IF(error /= 0)THEN
-        CALL this%e%raiseError(myName//': Could not write to the dataset.')
-      ENDIF
-
-      ! Close the dataset
-      CALL h5dclose_f(dset_id,error)
-      IF(error /= 0)THEN
-        CALL this%e%raiseError(myName//': Could not close the dataset.')
-      ENDIF
-
-      ! Close the dataspace
-      CALL h5sclose_f(dspace_id,error)
-      IF(error /= 0)THEN
-        CALL this%e%raiseError(myName//': Could not close the dataspace.')
-      ENDIF
-      CALL h5sclose_f(gspace_id,error)
-      IF(error /= 0)THEN
-        CALL this%e%raiseError(myName//': Could not close the dataspace.')
-      ENDIF
-      
-      CALL h5pclose_f(plist_id,error)
-      IF(error /= 0)THEN
-        CALL this%e%raiseError(myName//': Could not close the parameter list.')
-      ENDIF
-#endif
-    ENDSUBROUTINE write_l1
-!
-!-------------------------------------------------------------------------------
-!> @brief Write a rank-2 array of logicals to a dataset
-    SUBROUTINE write_l2(this,dsetname,data,gdims_in)
-      CHARACTER(LEN=*),PARAMETER :: myName='writel2_HDF5FileType'
-      CLASS(HDF5FileType),INTENT(INOUT) :: this
-      CHARACTER(LEN=*),INTENT(IN) :: dsetname
-      LOGICAL(SBK),ALLOCATABLE,INTENT(IN) :: data(:,:)
-      CHARACTER :: datac(SIZE(data,DIM=1),SIZE(data,DIM=2))
-      CHARACTER(LEN=MAX_PATH_LENGTH) :: path
-      INTEGER(SIK),DIMENSION(2),INTENT(IN),OPTIONAL :: gdims_in
-      INTEGER(SIK) :: i,j
-#ifdef MPACT_HAVE_HDF5
-      INTEGER(HSIZE_T),DIMENSION(2) :: ldims,gdims,offset,one
-      INTEGER(HID_T),PARAMETER :: rank=2
-      
-      INTEGER(HID_T) :: error
-      INTEGER(HID_T) :: dspace_id,dset_id,gspace_id,plist_id
-
-      ! Make sure the object is initialized
-      IF(.NOT.this%isinit)THEN
-        CALL this%e%raiseError(myName//': File object not initialized.')
-      ENDIF
-
-      ! Check that the file is writable. Best to catch this before HDF5 does.
-      IF(.NOT.this%isWrite())THEN
-        CALL this%e%raiseError(myName//': File is readonly!')
-        RETURN
-      ENDIF
-      
-      ! stash offset
-      offset(1) = LBOUND(data,1)-1
-      offset(2) = LBOUND(data,2)-1
-      
-      ! set one to ones. This is usually used for more complicated parallel
-      ! chunking schemes, but we are doing a simplified case
-      one=1
-
-      ! Convert the path name
-      path = convertPath(dsetname)
-
-      ! Determine the dimensions for the dataspace
-      ldims=SHAPE(data)
-      
-      ! Store the dimensions from global if present
-      IF(PRESENT(gdims_in))THEN
-        gdims=gdims_in
-      ELSE
-        gdims=ldims
-      ENDIF
-      
-      !Create an HDF5 parameter list for the dataset creation.
-      CALL h5pcreate_f(H5P_DATASET_CREATE_F,plist_id,error)
-      IF(error /= 0)THEN
-        CALL this%e%raiseError(myName//': Could not create parameter list.')
-      ENDIF
-      
-      ! Create the dataspace
-#ifdef HAVE_MPI
-      ! Make sure that the global dims are present if needed
-      IF (this%pe%rank == 0)THEN
-        IF(.NOT.PRESENT(gdims_in))THEN
-          CALL this%e%raiseError(myName//': For parallel,write, global '//&
-            'dimensions are required.')
-        ENDIF
-      ENDIF
-      CALL h5pset_chunk_f(plist_id,rank,ldims,error)
-      IF(error /= 0)THEN
-        CALL this%e%raiseError(myName//': Could not set chunk.')
-      ENDIF
-#endif
-      ! Global dataspace
-      CALL h5screate_simple_f(rank,gdims,gspace_id,error)
-      IF(error /= 0)THEN
-        CALL this%e%raiseError(myName//': Could not create dataspace.')
-      ENDIF
-      
-      ! Local dataspace
-      CALL h5screate_simple_f(rank,ldims,dspace_id,error)
-      IF(error /= 0)THEN
-        CALL this%e%raiseError(myName//': Could not create dataspace.')
-      ENDIF
-
-      ! Create the dataset
-      CALL h5dcreate_f(this%file_id, path, H5T_NATIVE_CHARACTER, gspace_id, &
-                       dset_id,error)
-      IF(error /= 0)THEN
-        CALL this%e%raiseError(myName//': Could not create dataset.')
-      ENDIF
-      
-      ! Destroy the property list
-      CALL h5pclose_f(plist_id,error)
-      IF(error /= 0)THEN
-        CALL this%e%raiseError(myName//': Could not close parameter list.')
-      ENDIF
-      
-      ! Select the global dataspace for the dataset
-      CALL h5dget_space_f(dset_id,gspace_id,error)
-      IF(error /= 0)THEN
-        CALL this%e%raiseError(myName//': Could not select global dataspace'//&
-          ' for the dataset.')
-      ENDIF
-      
-      ! Create a property list for the write operation
-      CALL h5pcreate_f(H5P_DATASET_XFER_F,plist_id,error)
-      IF(error /= 0)THEN
-        CALL this%e%raiseError(myName//': Could not create property list '//&
-          'for write operation.')
-      ENDIF
-#ifdef HAVE_MPI
-      ! Set to parallel write
-      CALL h5pset_dxpl_mpio_f(plist_id,H5FD_MPIO_COLLECTIVE_F,error)
-      IF(error /= 0)THEN
-        CALL this%e%raiseError(myName//': Could not set parallel write.')
-      ENDIF
-      
-      ! Select the hyperslab
-      CALL h5sselect_hyperslab_f(gspace_id,H5S_SELECT_SET_F,offset,one,error, &
-                                 one,ldims)
-      IF(error /= 0)THEN
-        CALL this%e%raiseError(myName//': Could not select hyperslab.')
-      ENDIF
-#endif
-
-      ! Convert to surrogate character array, since HDF5 does not support
-      ! Boolean variables
-      datac(:,:)='F'
-      FORALL(i=1:SIZE(data,DIM=2),j=1:SIZE(data,DIM=2),data(i,j))
-        datac(i,j)='T'
-      END FORALL
-      
-      ! Write to the dataset
-      CALL h5dwrite_f(dset_id, H5T_NATIVE_CHARACTER, datac, gdims, error, &
-                      dspace_id,gspace_id,plist_id)
-      IF(error /= 0)THEN
-        CALL this%e%raiseError(myName//': Could not write to the dataset.')
-      ENDIF
-
-      ! Close the dataset
-      CALL h5dclose_f(dset_id,error)
-      IF(error /= 0)THEN
-        CALL this%e%raiseError(myName//': Could not close the dataset.')
-      ENDIF
-
-      ! Close the dataspace
-      CALL h5sclose_f(dspace_id,error)
-      IF(error /= 0)THEN
-        CALL this%e%raiseError(myName//': Could not close the dataspace.')
-      ENDIF
-      CALL h5sclose_f(gspace_id,error)
-      IF(error /= 0)THEN
-        CALL this%e%raiseError(myName//': Could not close the dataspace.')
-      ENDIF
-      
-      CALL h5pclose_f(plist_id,error)
-      IF(error /= 0)THEN
-        CALL this%e%raiseError(myName//': Could not close the parameter list.')
-      ENDIF
-#endif
-    ENDSUBROUTINE write_l2
-!-------------------------------------------------------------------------------
-!> @brief Write a rank-3 array of logicals to a dataset
-    SUBROUTINE write_l3(this,dsetname,data,gdims_in)
-      CHARACTER(LEN=*),PARAMETER :: myName='writel3_HDF5FileType'
-      CLASS(HDF5FileType),INTENT(INOUT) :: this
-      CHARACTER(LEN=*),INTENT(IN) :: dsetname
-      LOGICAL(SBK),ALLOCATABLE,INTENT(IN) :: data(:,:,:)
-      CHARACTER :: datac(SIZE(data,DIM=1),SIZE(data,DIM=2),SIZE(data,DIM=3))
-      CHARACTER(LEN=MAX_PATH_LENGTH) :: path
-      INTEGER(SIK),DIMENSION(3),INTENT(IN),OPTIONAL :: gdims_in
-      INTEGER(SIK) :: i,j,k
-#ifdef MPACT_HAVE_HDF5
-      INTEGER(HSIZE_T),DIMENSION(3) :: ldims,gdims,offset,one
-      INTEGER(HID_T),PARAMETER :: rank=3
-      
-      INTEGER(HID_T) :: error
-      INTEGER(HID_T) :: dspace_id,dset_id,gspace_id,plist_id
-
-      ! Make sure the object is initialized
-      IF(.NOT.this%isinit)THEN
-        CALL this%e%raiseError(myName//': File object not initialized.')
-      ENDIF
-
-      ! Check that the file is writable. Best to catch this before HDF5 does.
-      IF(.NOT.this%isWrite())THEN
-        CALL this%e%raiseError(myName//': File is readonly!')
-        RETURN
-      ENDIF
-      
-      ! stash offset
-      offset(1) = LBOUND(data,1)-1
-      offset(2) = LBOUND(data,2)-1
-      offset(3) = LBOUND(data,3)-1
-      
-      ! set one to ones. This is usually used for more complicated parallel
-      ! chunking schemes, but we are doing a simplified case
-      one=1
-
-      ! Convert the path name
-      path = convertPath(dsetname)
-
-      ! Determine the dimensions for the dataspace
-      ldims=SHAPE(data)
-      
-      ! Store the dimensions from global if present
-      IF(PRESENT(gdims_in))THEN
-        gdims=gdims_in
-      ELSE
-        gdims=ldims
-      ENDIF
-      
-      !Create an HDF5 parameter list for the dataset creation.
-      CALL h5pcreate_f(H5P_DATASET_CREATE_F,plist_id,error)
-      IF(error /= 0)THEN
-        CALL this%e%raiseError(myName//': Could not create parameter list.')
-      ENDIF
-      
-      ! Create the dataspace
-#ifdef HAVE_MPI
-      ! Make sure that the global dims are present if needed
-      IF (this%pe%rank == 0)THEN
-        IF(.NOT.PRESENT(gdims_in))THEN
-          CALL this%e%raiseError(myName//': For parallel,write, global '//&
-            'dimensions are required.')
-        ENDIF
-      ENDIF
-      CALL h5pset_chunk_f(plist_id,rank,ldims,error)
-      IF(error /= 0)THEN
-        CALL this%e%raiseError(myName//': Could not set chunk.')
-      ENDIF
-#endif
-      ! Global dataspace
-      CALL h5screate_simple_f(rank,gdims,gspace_id,error)
-      IF(error /= 0)THEN
-        CALL this%e%raiseError(myName//': Could not create dataspace.')
-      ENDIF
-      
-      ! Local dataspace
-      CALL h5screate_simple_f(rank,ldims,dspace_id,error)
-      IF(error /= 0)THEN
-        CALL this%e%raiseError(myName//': Could not create dataspace.')
-      ENDIF
-
-      ! Create the dataset
-      CALL h5dcreate_f(this%file_id, path, H5T_NATIVE_CHARACTER, gspace_id, &
-                       dset_id,error)
-      IF(error /= 0)THEN
-        CALL this%e%raiseError(myName//': Could not create dataset.')
-      ENDIF
-      
-      ! Destroy the property list
-      CALL h5pclose_f(plist_id,error)
-      IF(error /= 0)THEN
-        CALL this%e%raiseError(myName//': Could not close parameter list.')
-      ENDIF
-      
-      ! Select the global dataspace for the dataset
-      CALL h5dget_space_f(dset_id,gspace_id,error)
-      IF(error /= 0)THEN
-        CALL this%e%raiseError(myName//': Could not select global dataspace'//&
-          ' for the dataset.')
-      ENDIF
-      
-      ! Create a property list for the write operation
-      CALL h5pcreate_f(H5P_DATASET_XFER_F,plist_id,error)
-      IF(error /= 0)THEN
-        CALL this%e%raiseError(myName//': Could not create property list '//&
-          'for write operation.')
-      ENDIF
-#ifdef HAVE_MPI
-      ! Set to parallel write
-      CALL h5pset_dxpl_mpio_f(plist_id,H5FD_MPIO_COLLECTIVE_F,error)
-      IF(error /= 0)THEN
-        CALL this%e%raiseError(myName//': Could not set parallel write.')
-      ENDIF
-      
-      ! Select the hyperslab
-      CALL h5sselect_hyperslab_f(gspace_id,H5S_SELECT_SET_F,offset,one,error, &
-                                 one,ldims)
-      IF(error /= 0)THEN
-        CALL this%e%raiseError(myName//': Could not select hyperslab.')
-      ENDIF
-#endif
-
-      ! Convert to surrogate character array, since HDF5 does not support
-      ! Boolean variables
-      datac(:,:,:)='F'
-      FORALL(i=1:SIZE(data,DIM=1),j=1:SIZE(data,DIM=2),k=1:SIZE(data,DIM=3) &
-            ,data(i,j,k))
-        datac(i,j,k)='T'
-      END FORALL
-      
-      ! Write to the dataset
-      CALL h5dwrite_f(dset_id, H5T_NATIVE_CHARACTER, datac, gdims, error, &
-                      dspace_id,gspace_id,plist_id)
-      IF(error /= 0)THEN
-        CALL this%e%raiseError(myName//': Could not write to the dataset.')
-      ENDIF
-
-      ! Close the dataset
-      CALL h5dclose_f(dset_id,error)
-      IF(error /= 0)THEN
-        CALL this%e%raiseError(myName//': Could not close the dataset.')
-      ENDIF
-
-      ! Close the dataspace
-      CALL h5sclose_f(dspace_id,error)
-      IF(error /= 0)THEN
-        CALL this%e%raiseError(myName//': Could not close the dataspace.')
-      ENDIF
-      CALL h5sclose_f(gspace_id,error)
-      IF(error /= 0)THEN
-        CALL this%e%raiseError(myName//': Could not close the dataspace.')
-      ENDIF
-      
-      CALL h5pclose_f(plist_id,error)
-      IF(error /= 0)THEN
-        CALL this%e%raiseError(myName//': Could not close the parameter list.')
-      ENDIF
-#endif
-    ENDSUBROUTINE write_l3
-!-------------------------------------------------------------------------------
-!> @brief Write a rank-0 array of integers to a dataset
-    SUBROUTINE write_i0(this,dsetname,data,gdims_in)
-      CHARACTER(LEN=*),PARAMETER :: myName='writei0_HDF5FileType'
-      CLASS(HDF5FileType),INTENT(INOUT) :: this
-      CHARACTER(LEN=*),INTENT(IN) :: dsetname
-      INTEGER(SIK),INTENT(IN) :: data
-      CHARACTER(LEN=MAX_PATH_LENGTH) :: path
-      INTEGER(SIK),DIMENSION(1),INTENT(IN),OPTIONAL :: gdims_in
-#ifdef MPACT_HAVE_HDF5
-      INTEGER(HSIZE_T),DIMENSION(1) :: ldims,gdims,offset,one
-      INTEGER(HID_T),PARAMETER :: rank=1
-      
-      INTEGER(HID_T) :: error
-      INTEGER(HID_T) :: dspace_id,dset_id,gspace_id,plist_id
-
-      ! Make sure the object is initialized
-      IF(.NOT.this%isinit)THEN
-        CALL this%e%raiseError(myName//': File object not initialized.')
-      ENDIF
-
-      ! Check that the file is writable. Best to catch this before HDF5 does.
-      IF(.NOT.this%isWrite())THEN
-        CALL this%e%raiseError(myName//': File is readonly!')
-        RETURN
-      ENDIF
-      
-      ! stash offset
-      offset(1) = 0
-      
-      ! set one to ones. This is usually used for more complicated parallel
-      ! chunking schemes, but we are doing a simplified case
-      one=1
-
-      ! Convert the path name
-      path = convertPath(dsetname)
-
-      ! Determine the dimensions for the dataspace
-      ldims=1
-      
-      ! Store the dimensions from global if present
-      IF(PRESENT(gdims_in))THEN
-        gdims=gdims_in
-      ELSE
-        gdims=ldims
-      ENDIF
-      
-      !Create an HDF5 parameter list for the dataset creation.
-      CALL h5pcreate_f(H5P_DATASET_CREATE_F,plist_id,error)
-      IF(error /= 0)THEN
-        CALL this%e%raiseError(myName//': Could not create parameter list.')
-      ENDIF
-      
-      ! Create the dataspace
-#ifdef HAVE_MPI
-      ! Make sure that the global dims are present if needed
-      IF (this%pe%rank == 0)THEN
-        IF(.NOT.PRESENT(gdims_in))THEN
-          CALL this%e%raiseError(myName//': For parallel,write, global '//&
-            'dimensions are required.')
-        ENDIF
-      ENDIF
-      CALL h5pset_chunk_f(plist_id,rank,ldims,error)
-      IF(error /= 0)THEN
-        CALL this%e%raiseError(myName//': Could not set chunk.')
-      ENDIF
-#endif
-      ! Global dataspace
-      CALL h5screate_simple_f(rank,gdims,gspace_id,error)
-      IF(error /= 0)THEN
-        CALL this%e%raiseError(myName//': Could not create dataspace.')
-      ENDIF
-      
-      ! Local dataspace
-      CALL h5screate_simple_f(rank,ldims,dspace_id,error)
-      IF(error /= 0)THEN
-        CALL this%e%raiseError(myName//': Could not create dataspace.')
-      ENDIF
-
-      ! Create the dataset
-      CALL h5dcreate_f(this%file_id, path, H5T_NATIVE_DOUBLE, gspace_id, &
-                       dset_id,error)
-      IF(error /= 0)THEN
-        CALL this%e%raiseError(myName//': Could not create dataset.')
-      ENDIF
-      
-      ! Destroy the property list
-      CALL h5pclose_f(plist_id,error)
-      IF(error /= 0)THEN
-        CALL this%e%raiseError(myName//': Could not close parameter list.')
-      ENDIF
-      
-      ! Select the global dataspace for the dataset
-      CALL h5dget_space_f(dset_id,gspace_id,error)
-      IF(error /= 0)THEN
-        CALL this%e%raiseError(myName//': Could not select global dataspace'//&
-          ' for the dataset.')
-      ENDIF
-      
-      ! Create a property list for the write operation
-      CALL h5pcreate_f(H5P_DATASET_XFER_F,plist_id,error)
-      IF(error /= 0)THEN
-        CALL this%e%raiseError(myName//': Could not create property list '//&
-          'for write operation.')
-      ENDIF
-#ifdef HAVE_MPI
-      ! Set to parallel write
-      CALL h5pset_dxpl_mpio_f(plist_id,H5FD_MPIO_COLLECTIVE_F,error)
-      IF(error /= 0)THEN
-        CALL this%e%raiseError(myName//': Could not set parallel write.')
-      ENDIF
-      
-      ! Select the hyperslab
-      CALL h5sselect_hyperslab_f(gspace_id,H5S_SELECT_SET_F,offset,one,error, &
-                                 one,ldims)
-      IF(error /= 0)THEN
-        CALL this%e%raiseError(myName//': Could not select hyperslab.')
-      ENDIF
-#endif
-      
-      ! Write to the dataset
-      CALL h5dwrite_f(dset_id, H5T_NATIVE_INTEGER, data, gdims, error, &
-                      dspace_id,gspace_id,plist_id)
-      IF(error /= 0)THEN
-        CALL this%e%raiseError(myName//': Could not write to the dataset.')
-      ENDIF
-
-      ! Close the dataset
-      CALL h5dclose_f(dset_id,error)
-      IF(error /= 0)THEN
-        CALL this%e%raiseError(myName//': Could not close the dataset.')
-      ENDIF
-
-      ! Close the dataspace
-      CALL h5sclose_f(dspace_id,error)
-      IF(error /= 0)THEN
-        CALL this%e%raiseError(myName//': Could not close the dataspace.')
-      ENDIF
-      CALL h5sclose_f(gspace_id,error)
-      IF(error /= 0)THEN
-        CALL this%e%raiseError(myName//': Could not close the dataspace.')
-      ENDIF
-      
-      CALL h5pclose_f(plist_id,error)
-      IF(error /= 0)THEN
-        CALL this%e%raiseError(myName//': Could not close the parameter list.')
-      ENDIF
-#endif
-    ENDSUBROUTINE write_i0
-!-------------------------------------------------------------------------------
-!> @brief Write a rank-1 array of integers to a dataset
-    SUBROUTINE write_i1(this,dsetname,data,gdims_in)
-      CHARACTER(LEN=*),PARAMETER :: myName='writei1_HDF5FileType'
-      CLASS(HDF5FileType),INTENT(INOUT) :: this
-      CHARACTER(LEN=*),INTENT(IN) :: dsetname
-      INTEGER(SIK),ALLOCATABLE,INTENT(IN) :: data(:)
-      CHARACTER(LEN=MAX_PATH_LENGTH) :: path
-      INTEGER(SIK),DIMENSION(1),INTENT(IN),OPTIONAL :: gdims_in
-#ifdef MPACT_HAVE_HDF5
-      INTEGER(HSIZE_T),DIMENSION(1) :: ldims,gdims,offset,one
-      INTEGER(HID_T),PARAMETER :: rank=1
-      
-      INTEGER(HID_T) :: error
-      INTEGER(HID_T) :: dspace_id,dset_id,gspace_id,plist_id
-
-      ! Make sure the object is initialized
-      IF(.NOT.this%isinit)THEN
-        CALL this%e%raiseError(myName//': File object not initialized.')
-      ENDIF
-
-      ! Check that the file is writable. Best to catch this before HDF5 does.
-      IF(.NOT.this%isWrite())THEN
-        CALL this%e%raiseError(myName//': File is readonly!')
-        RETURN
-      ENDIF
-      
-      ! stash offset
-      offset(1) = LBOUND(data,1)-1
-      
-      ! set one to ones. This is usually used for more complicated parallel
-      ! chunking schemes, but we are doing a simplified case
-      one=1
-
-      ! Convert the path name
-      path = convertPath(dsetname)
-
-      ! Determine the dimensions for the dataspace
-      ldims=SHAPE(data)
-      
-      ! Store the dimensions from global if present
-      IF(PRESENT(gdims_in))THEN
-        gdims=gdims_in
-      ELSE
-        gdims=ldims
-      ENDIF
-      
-      !Create an HDF5 parameter list for the dataset creation.
-      CALL h5pcreate_f(H5P_DATASET_CREATE_F,plist_id,error)
-      IF(error /= 0)THEN
-        CALL this%e%raiseError(myName//': Could not create parameter list.')
-      ENDIF
-      
-      ! Create the dataspace
-#ifdef HAVE_MPI
-      ! Make sure that the global dims are present if needed
-      IF (this%pe%rank == 0)THEN
-        IF(.NOT.PRESENT(gdims_in))THEN
-          CALL this%e%raiseError(myName//': For parallel,write, global '//&
-            'dimensions are required.')
-        ENDIF
-      ENDIF
-      CALL h5pset_chunk_f(plist_id,rank,ldims,error)
-      IF(error /= 0)THEN
-        CALL this%e%raiseError(myName//': Could not set chunk.')
-      ENDIF
-#endif
-      ! Global dataspace
-      CALL h5screate_simple_f(rank,gdims,gspace_id,error)
-      IF(error /= 0)THEN
-        CALL this%e%raiseError(myName//': Could not create dataspace.')
-      ENDIF
-      
-      ! Local dataspace
-      CALL h5screate_simple_f(rank,ldims,dspace_id,error)
-      IF(error /= 0)THEN
-        CALL this%e%raiseError(myName//': Could not create dataspace.')
-      ENDIF
-
-      ! Create the dataset
-      CALL h5dcreate_f(this%file_id, path, H5T_NATIVE_DOUBLE, gspace_id, &
-                       dset_id,error)
-      IF(error /= 0)THEN
-        CALL this%e%raiseError(myName//': Could not create dataset.')
-      ENDIF
-      
-      ! Destroy the property list
-      CALL h5pclose_f(plist_id,error)
-      IF(error /= 0)THEN
-        CALL this%e%raiseError(myName//': Could not close parameter list.')
-      ENDIF
-      
-      ! Select the global dataspace for the dataset
-      CALL h5dget_space_f(dset_id,gspace_id,error)
-      IF(error /= 0)THEN
-        CALL this%e%raiseError(myName//': Could not select global dataspace'//&
-          ' for the dataset.')
-      ENDIF
-      
-      ! Create a property list for the write operation
-      CALL h5pcreate_f(H5P_DATASET_XFER_F,plist_id,error)
-      IF(error /= 0)THEN
-        CALL this%e%raiseError(myName//': Could not create property list '//&
-          'for write operation.')
-      ENDIF
-#ifdef HAVE_MPI
-      ! Set to parallel write
-      CALL h5pset_dxpl_mpio_f(plist_id,H5FD_MPIO_COLLECTIVE_F,error)
-      IF(error /= 0)THEN
-        CALL this%e%raiseError(myName//': Could not set parallel write.')
-      ENDIF
-      
-      ! Select the hyperslab
-      CALL h5sselect_hyperslab_f(gspace_id,H5S_SELECT_SET_F,offset,one,error, &
-                                 one,ldims)
-      IF(error /= 0)THEN
-        CALL this%e%raiseError(myName//': Could not select hyperslab.')
-      ENDIF
-#endif
-      
-      ! Write to the dataset
-      CALL h5dwrite_f(dset_id, H5T_NATIVE_INTEGER, data, gdims, error, &
-                      dspace_id,gspace_id,plist_id)
-      IF(error /= 0)THEN
-        CALL this%e%raiseError(myName//': Could not write to the dataset.')
-      ENDIF
-
-      ! Close the dataset
-      CALL h5dclose_f(dset_id,error)
-      IF(error /= 0)THEN
-        CALL this%e%raiseError(myName//': Could not close the dataset.')
-      ENDIF
-
-      ! Close the dataspace
-      CALL h5sclose_f(dspace_id,error)
-      IF(error /= 0)THEN
-        CALL this%e%raiseError(myName//': Could not close the dataspace.')
-      ENDIF
-      CALL h5sclose_f(gspace_id,error)
-      IF(error /= 0)THEN
-        CALL this%e%raiseError(myName//': Could not close the dataspace.')
-      ENDIF
-      
-      CALL h5pclose_f(plist_id,error)
-      IF(error /= 0)THEN
-        CALL this%e%raiseError(myName//': Could not close the parameter list.')
-      ENDIF
-#endif
-    ENDSUBROUTINE write_i1
-!
-!-------------------------------------------------------------------------------
-!> @brief Write a rank-2 array of integers to a dataset
-    SUBROUTINE write_i2(this,dsetname,data,gdims_in)
-      CHARACTER(LEN=*),PARAMETER :: myName='writei2_HDF5FileType'
-      CLASS(HDF5FileType),INTENT(INOUT) :: this
-      CHARACTER(LEN=*),INTENT(IN) :: dsetname
-      INTEGER(SIK),ALLOCATABLE,INTENT(IN) :: data(:,:)
-      CHARACTER(LEN=MAX_PATH_LENGTH) :: path
-      INTEGER(SIK),DIMENSION(2),INTENT(IN),OPTIONAL :: gdims_in
-#ifdef MPACT_HAVE_HDF5
-      INTEGER(HSIZE_T),DIMENSION(2) :: ldims,gdims,offset,one
-      INTEGER(HID_T),PARAMETER :: rank=2
-      
-      INTEGER(HID_T) :: error
-      INTEGER(HID_T) :: dspace_id,dset_id,gspace_id,plist_id
-
-      ! Make sure the object is initialized
-      IF(.NOT.this%isinit)THEN
-        CALL this%e%raiseError(myName//': File object not initialized.')
-      ENDIF
-
-      ! Check that the file is writable. Best to catch this before HDF5 does.
-      IF(.NOT.this%isWrite())THEN
-        CALL this%e%raiseError(myName//': File is readonly!')
-        RETURN
-      ENDIF
-      
-      ! stash offset
-      offset(1) = LBOUND(data,1)-1
-      offset(2) = LBOUND(data,2)-1
-      
-      ! set one to ones. This is usually used for more complicated parallel
-      ! chunking schemes, but we are doing a simplified case
-      one=1
-
-      ! Convert the path name
-      path = convertPath(dsetname)
-
-      ! Determine the dimensions for the dataspace
-      ldims=SHAPE(data)
-      
-      ! Store the dimensions from global if present
-      IF(PRESENT(gdims_in))THEN
-        gdims=gdims_in
-      ELSE
-        gdims=ldims
-      ENDIF
-      
-      !Create an HDF5 parameter list for the dataset creation.
-      CALL h5pcreate_f(H5P_DATASET_CREATE_F,plist_id,error)
-      IF(error /= 0)THEN
-        CALL this%e%raiseError(myName//': Could not create parameter list.')
-      ENDIF
-      
-      ! Create the dataspace
-#ifdef HAVE_MPI
-      ! Make sure that the global dims are present if needed
-      IF (this%pe%rank == 0)THEN
-        IF(.NOT.PRESENT(gdims_in))THEN
-          CALL this%e%raiseError(myName//': For parallel,write, global '//&
-            'dimensions are required.')
-        ENDIF
-      ENDIF
-      CALL h5pset_chunk_f(plist_id,rank,ldims,error)
-      IF(error /= 0)THEN
-        CALL this%e%raiseError(myName//': Could not set chunk.')
-      ENDIF
-#endif
-      ! Global dataspace
-      CALL h5screate_simple_f(rank,gdims,gspace_id,error)
-      IF(error /= 0)THEN
-        CALL this%e%raiseError(myName//': Could not create dataspace.')
-      ENDIF
-      
-      ! Local dataspace
-      CALL h5screate_simple_f(rank,ldims,dspace_id,error)
-      IF(error /= 0)THEN
-        CALL this%e%raiseError(myName//': Could not create dataspace.')
-      ENDIF
-
-      ! Create the dataset
-      CALL h5dcreate_f(this%file_id, path, H5T_NATIVE_DOUBLE, gspace_id, &
-                       dset_id,error)
-      IF(error /= 0)THEN
-        CALL this%e%raiseError(myName//': Could not create dataset.')
-      ENDIF
-      
-      ! Destroy the property list
-      CALL h5pclose_f(plist_id,error)
-      IF(error /= 0)THEN
-        CALL this%e%raiseError(myName//': Could not close parameter list.')
-      ENDIF
-      
-      ! Select the global dataspace for the dataset
-      CALL h5dget_space_f(dset_id,gspace_id,error)
-      IF(error /= 0)THEN
-        CALL this%e%raiseError(myName//': Could not select global dataspace'//&
-          ' for the dataset.')
-      ENDIF
-      
-      ! Create a property list for the write operation
-      CALL h5pcreate_f(H5P_DATASET_XFER_F,plist_id,error)
-      IF(error /= 0)THEN
-        CALL this%e%raiseError(myName//': Could not create property list '//&
-          'for write operation.')
-      ENDIF
-#ifdef HAVE_MPI
-      ! Set to parallel write
-      CALL h5pset_dxpl_mpio_f(plist_id,H5FD_MPIO_COLLECTIVE_F,error)
-      IF(error /= 0)THEN
-        CALL this%e%raiseError(myName//': Could not set parallel write.')
-      ENDIF
-      
-      ! Select the hyperslab
-      CALL h5sselect_hyperslab_f(gspace_id,H5S_SELECT_SET_F,offset,one,error, &
-                                 one,ldims)
-      IF(error /= 0)THEN
-        CALL this%e%raiseError(myName//': Could not select hyperslab.')
-      ENDIF
-#endif
-      
-      ! Write to the dataset
-      CALL h5dwrite_f(dset_id, H5T_NATIVE_INTEGER, data, gdims, error, &
-                      dspace_id,gspace_id,plist_id)
-      IF(error /= 0)THEN
-        CALL this%e%raiseError(myName//': Could not write to the dataset.')
-      ENDIF
-
-      ! Close the dataset
-      CALL h5dclose_f(dset_id,error)
-      IF(error /= 0)THEN
-        CALL this%e%raiseError(myName//': Could not close the dataset.')
-      ENDIF
-
-      ! Close the dataspace
-      CALL h5sclose_f(dspace_id,error)
-      IF(error /= 0)THEN
-        CALL this%e%raiseError(myName//': Could not close the dataspace.')
-      ENDIF
-      CALL h5sclose_f(gspace_id,error)
-      IF(error /= 0)THEN
-        CALL this%e%raiseError(myName//': Could not close the dataspace.')
-      ENDIF
-      
-      CALL h5pclose_f(plist_id,error)
-      IF(error /= 0)THEN
-        CALL this%e%raiseError(myName//': Could not close the parameter list.')
-      ENDIF
-#endif
-    ENDSUBROUTINE write_i2
-!
-!-------------------------------------------------------------------------------
-!> @brief Write a rank-3 array of integers to a dataset
-    SUBROUTINE write_i3(this,dsetname,data,gdims_in)
-      CHARACTER(LEN=*),PARAMETER :: myName='writei3_HDF5FileType'
-      CLASS(HDF5FileType),INTENT(INOUT) :: this
-      CHARACTER(LEN=*),INTENT(IN) :: dsetname
-      INTEGER(SIK),ALLOCATABLE,INTENT(IN) :: data(:,:,:)
-      CHARACTER(LEN=MAX_PATH_LENGTH) :: path
-      INTEGER(SIK),DIMENSION(3),INTENT(IN),OPTIONAL :: gdims_in
-#ifdef MPACT_HAVE_HDF5
-      INTEGER(HSIZE_T),DIMENSION(3) :: ldims,gdims,offset,one
-      INTEGER(HID_T),PARAMETER :: rank=3
-      
-      INTEGER(HID_T) :: error
-      INTEGER(HID_T) :: dspace_id,dset_id,gspace_id,plist_id
-
-      ! Make sure the object is initialized
-      IF(.NOT.this%isinit)THEN
-        CALL this%e%raiseError(myName//': File object not initialized.')
-      ENDIF
-
-      ! Check that the file is writable. Best to catch this before HDF5 does.
-      IF(.NOT.this%isWrite())THEN
-        CALL this%e%raiseError(myName//': File is readonly!')
-        RETURN
-      ENDIF
-      
-      ! stash offset
-      offset(1) = LBOUND(data,1)-1
-      offset(2) = LBOUND(data,2)-1
-      offset(3) = LBOUND(data,3)-1
-      
-      ! set one to ones. This is usually used for more complicated parallel
-      ! chunking schemes, but we are doing a simplified case
-      one=1
-
-      ! Convert the path name
-      path = convertPath(dsetname)
-
-      ! Determine the dimensions for the dataspace
-      ldims=SHAPE(data)
-      
-      ! Store the dimensions from global if present
-      IF(PRESENT(gdims_in))THEN
-        gdims=gdims_in
-      ELSE
-        gdims=ldims
-      ENDIF
-      
-      !Create an HDF5 parameter list for the dataset creation.
-      CALL h5pcreate_f(H5P_DATASET_CREATE_F,plist_id,error)
-      IF(error /= 0)THEN
-        CALL this%e%raiseError(myName//': Could not create parameter list.')
-      ENDIF
-      
-      ! Create the dataspace
-#ifdef HAVE_MPI
-      ! Make sure that the global dims are present if needed
-      IF (this%pe%rank == 0)THEN
-        IF(.NOT.PRESENT(gdims_in))THEN
-          CALL this%e%raiseError(myName//': For parallel,write, global '//&
-            'dimensions are required.')
-        ENDIF
-      ENDIF
-      CALL h5pset_chunk_f(plist_id,rank,ldims,error)
-      IF(error /= 0)THEN
-        CALL this%e%raiseError(myName//': Could not set chunk.')
-      ENDIF
-#endif
-      ! Global dataspace
-      CALL h5screate_simple_f(rank,gdims,gspace_id,error)
-      IF(error /= 0)THEN
-        CALL this%e%raiseError(myName//': Could not create dataspace.')
-      ENDIF
-      
-      ! Local dataspace
-      CALL h5screate_simple_f(rank,ldims,dspace_id,error)
-      IF(error /= 0)THEN
-        CALL this%e%raiseError(myName//': Could not create dataspace.')
-      ENDIF
-
-      ! Create the dataset
-      CALL h5dcreate_f(this%file_id, path, H5T_NATIVE_DOUBLE, gspace_id, &
-                       dset_id,error)
-      IF(error /= 0)THEN
-        CALL this%e%raiseError(myName//': Could not create dataset.')
-      ENDIF
-      
-      ! Destroy the property list
-      CALL h5pclose_f(plist_id,error)
-      IF(error /= 0)THEN
-        CALL this%e%raiseError(myName//': Could not close parameter list.')
-      ENDIF
-      
-      ! Select the global dataspace for the dataset
-      CALL h5dget_space_f(dset_id,gspace_id,error)
-      IF(error /= 0)THEN
-        CALL this%e%raiseError(myName//': Could not select global dataspace'//&
-          ' for the dataset.')
-      ENDIF
-      
-      ! Create a property list for the write operation
-      CALL h5pcreate_f(H5P_DATASET_XFER_F,plist_id,error)
-      IF(error /= 0)THEN
-        CALL this%e%raiseError(myName//': Could not create property list '//&
-          'for write operation.')
-      ENDIF
-#ifdef HAVE_MPI
-      ! Set to parallel write
-      CALL h5pset_dxpl_mpio_f(plist_id,H5FD_MPIO_COLLECTIVE_F,error)
-      IF(error /= 0)THEN
-        CALL this%e%raiseError(myName//': Could not set parallel write.')
-      ENDIF
-      
-      ! Select the hyperslab
-      CALL h5sselect_hyperslab_f(gspace_id,H5S_SELECT_SET_F,offset,one,error, &
-                                 one,ldims)
-      IF(error /= 0)THEN
-        CALL this%e%raiseError(myName//': Could not select hyperslab.')
-      ENDIF
-#endif
-      
-      ! Write to the dataset
-      CALL h5dwrite_f(dset_id, H5T_NATIVE_INTEGER, data, gdims, error, &
-                      dspace_id,gspace_id,plist_id)
-      IF(error /= 0)THEN
-        CALL this%e%raiseError(myName//': Could not write to the dataset.')
-      ENDIF
-
-      ! Close the dataset
-      CALL h5dclose_f(dset_id,error)
-      IF(error /= 0)THEN
-        CALL this%e%raiseError(myName//': Could not close the dataset.')
-      ENDIF
-
-      ! Close the dataspace
-      CALL h5sclose_f(dspace_id,error)
-      IF(error /= 0)THEN
-        CALL this%e%raiseError(myName//': Could not close the dataspace.')
-      ENDIF
-      CALL h5sclose_f(gspace_id,error)
-      IF(error /= 0)THEN
-        CALL this%e%raiseError(myName//': Could not close the dataspace.')
-      ENDIF
-      
-      CALL h5pclose_f(plist_id,error)
-      IF(error /= 0)THEN
-        CALL this%e%raiseError(myName//': Could not close the parameter list.')
-      ENDIF
-#endif
-    ENDSUBROUTINE write_i3
-!
-!-------------------------------------------------------------------------------
-!> @brief Write a StringType to dataset
-    SUBROUTINE write_c0(this,dsetname,data,gdims_in)
-      CHARACTER(LEN=*),PARAMETER :: myName='writec0_HDF5FileType'
-      INTEGER(SIK) :: i
-      CLASS(HDF5FileType),INTENT(INOUT) :: this
-      CHARACTER(LEN=*),INTENT(IN) :: dsetname
-      TYPE(StringType),INTENT(IN) :: data
-      CHARACTER(LEN=LEN_TRIM(data)) :: datas
-      CHARACTER, ALLOCATABLE :: datac(:)
-      CHARACTER(LEN=MAX_PATH_LENGTH) :: path
-      INTEGER(SIK),DIMENSION(1),INTENT(IN),OPTIONAL :: gdims_in
-#ifdef MPACT_HAVE_HDF5
-      INTEGER(HSIZE_T),DIMENSION(1) :: ldims,gdims,offset,one
-      INTEGER(HID_T),PARAMETER :: rank=1
-      
-      INTEGER :: error
-      INTEGER(HID_T) :: dspace_id,dset_id,gspace_id,plist_id
-
-      ! Make sure the object is initialized
-      IF(.NOT.this%isinit)THEN
-        CALL this%e%raiseError(myName//': File object not initialized.')
-      ENDIF
-
-      ! Check that the file is writable. Best to catch this before HDF5 does.
-      IF(.NOT.this%isWrite())THEN
-        CALL this%e%raiseError(myName//': File is readonly!')
-        RETURN
-      ENDIF
-
-      ! Convert StringType to character vector
-      datas=TRIM(data)
-      ALLOCATE(datac(LEN(datas)))
-      DO i=1,SIZE(datac)
-        datac(i)=datas(i:i)
-      ENDDO
-      
-      ! stash offset
-      offset(1) = LBOUND(datac,1)-1
-      
-      ! set one to ones. This is usually used for more complicated parallel
-      ! chunking schemes, but we are doing a simplified case
-      one=1
-
-      ! Convert the path name
-      path = convertPath(dsetname)
-
-      ! Determine the dimensions for the dataspace
-      ldims=SHAPE(datac)
-      
-      ! Store the dimensions from global if present
-      IF(PRESENT(gdims_in))THEN
-        gdims=gdims_in
-      ELSE
-        gdims=ldims
-      ENDIF
-      
-      !Create an HDF5 parameter list for the dataset creation.
-      CALL h5pcreate_f(H5P_DATASET_CREATE_F,plist_id,error)
-      IF(error /= 0)THEN
-        CALL this%e%raiseError(myName//': Could not create parameter list.')
-      ENDIF
-      
-      ! Create the dataspace
-#ifdef HAVE_MPI
-      ! Make sure that the global dims are present if needed
-      IF (this%pe%rank == 0)THEN
-        IF(.NOT.PRESENT(gdims_in))THEN
-          CALL this%e%raiseError(myName//': For parallel,write, global '//&
-            'dimensions are required.')
-        ENDIF
-      ENDIF
-      CALL h5pset_chunk_f(plist_id,rank,ldims,error)
-      IF(error /= 0)THEN
-        CALL this%e%raiseError(myName//': Could not set chunk.')
-      ENDIF
-#endif
-      ! Global dataspace
-      CALL h5screate_simple_f(rank,gdims,gspace_id,error)
-      IF(error /= 0)THEN
-        CALL this%e%raiseError(myName//': Could not create dataspace.')
-      ENDIF
-      
-      ! Local dataspace
-      CALL h5screate_simple_f(rank,ldims,dspace_id,error)
-      IF(error /= 0)THEN
-        CALL this%e%raiseError(myName//': Could not create dataspace.')
-      ENDIF
-
-      ! Create the dataset
-      CALL h5dcreate_f(this%file_id, path, H5T_NATIVE_CHARACTER, gspace_id, &
-                       dset_id,error)
-      IF(error /= 0)THEN
-        CALL this%e%raiseError(myName//': Could not create dataset.')
-      ENDIF
-      
-      ! Destroy the property list
-      CALL h5pclose_f(plist_id,error)
-      IF(error /= 0)THEN
-        CALL this%e%raiseError(myName//': Could not close parameter list.')
-      ENDIF
-      
-      ! Select the global dataspace for the dataset
-      CALL h5dget_space_f(dset_id,gspace_id,error)
-      IF(error /= 0)THEN
-        CALL this%e%raiseError(myName//': Could not select global dataspace'//&
-          ' for the dataset.')
-      ENDIF
-      
-      ! Create a property list for the write operation
-      CALL h5pcreate_f(H5P_DATASET_XFER_F,plist_id,error)
-      IF(error /= 0)THEN
-        CALL this%e%raiseError(myName//': Could not create property list '//&
-          'for write operation.')
-      ENDIF
-#ifdef HAVE_MPI
-      ! Set to parallel write
-      CALL h5pset_dxpl_mpio_f(plist_id,H5FD_MPIO_COLLECTIVE_F,error)
-      IF(error /= 0)THEN
-        CALL this%e%raiseError(myName//': Could not set parallel write.')
-      ENDIF
-      
-      ! Select the hyperslab
-      CALL h5sselect_hyperslab_f(gspace_id,H5S_SELECT_SET_F,offset,one,error, &
-                                 one,ldims)
-      IF(error /= 0)THEN
-        CALL this%e%raiseError(myName//': Could not select hyperslab.')
-      ENDIF
-#endif
-      
-      ! Write to the dataset
-      CALL h5dwrite_f(dset_id, H5T_NATIVE_CHARACTER, datac, gdims, error, &
-                      dspace_id,gspace_id,plist_id)
-      IF(error /= 0)THEN
-        CALL this%e%raiseError(myName//': Could not write to the dataset.')
-      ENDIF
-      DEALLOCATE(datac)
-
-      ! Close the dataset
-      CALL h5dclose_f(dset_id,error)
-      IF(error /= 0)THEN
-        CALL this%e%raiseError(myName//': Could not close the dataset.')
-      ENDIF
-
-      ! Close the dataspace
-      CALL h5sclose_f(dspace_id,error)
-      IF(error /= 0)THEN
-        CALL this%e%raiseError(myName//': Could not close the dataspace.')
-      ENDIF
-      CALL h5sclose_f(gspace_id,error)
-      IF(error /= 0)THEN
-        CALL this%e%raiseError(myName//': Could not close the dataspace.')
-      ENDIF
-      
-      CALL h5pclose_f(plist_id,error)
-      IF(error /= 0)THEN
-        CALL this%e%raiseError(myName//': Could not close the parameter list.')
-      ENDIF
-#endif
-    ENDSUBROUTINE write_c0
-!
-!-------------------------------------------------------------------------------
-    SUBROUTINE write_c1_helper(this,dsetname,data,gdims_in)
-      CHARACTER(LEN=*),PARAMETER :: MyName='writec1helper_HDF5FileType'
-      CLASS(HDF5FileType),INTENT(INOUT) :: this
-      CHARACTER(LEN=*),INTENT(IN) :: dsetname
-      TYPE(StringType),ALLOCATABLE,INTENT(IN) :: data(:)
-      INTEGER(SIK) :: length_max,i
-      INTEGER(SIK),DIMENSION(1),INTENT(IN),OPTIONAL :: gdims_in
-      
-      length_max=0
-      DO i=1,SIZE(data)
-        length_max=MAXVAL(([LEN_TRIM(data(i)),length_max]))
-      ENDDO
-      
-      IF(PRESENT(gdims_in))THEN
-        CALL this%write(dsetname,data,length_max,gdims_in)
-      ELSE
-        CALL this%write(dsetname,data,length_max)
-      ENDIF
-      
-    ENDSUBROUTINE write_c1_helper
-
-!
-!-------------------------------------------------------------------------------
-!> @brief Write a rank-1 array of StringTypes to dataset
-    SUBROUTINE write_c1(this,dsetname,data,length_max,gdims_in)
-      CHARACTER(LEN=*),PARAMETER :: myName='writec1_HDF5FileType'
-      INTEGER(SIK) :: i,j
-      CLASS(HDF5FileType),INTENT(INOUT) :: this
-      CHARACTER(LEN=*),INTENT(IN) :: dsetname
-      TYPE(StringType),ALLOCATABLE,INTENT(IN) :: data(:)
-      INTEGER(SIK),INTENT(IN) :: length_max
-      CHARACTER(LEN=length_max) :: datas
-      CHARACTER, ALLOCATABLE :: datac(:)
-      CHARACTER(LEN=SIZE(data)) :: string_number
-      CHARACTER(LEN=MAX_PATH_LENGTH) :: path,path_string,path_shape
-      INTEGER(SIK),DIMENSION(1),INTENT(IN),OPTIONAL :: gdims_in
-      INTEGER(SIK),ALLOCATABLE :: shape_data(:)
-#ifdef MPACT_HAVE_HDF5
-      INTEGER(HSIZE_T),DIMENSION(1) :: ldims,gdims,offset,one
-      INTEGER(HID_T),PARAMETER :: rank=1
-      
-      INTEGER :: error
-      INTEGER(HID_T) :: dspace_id,dset_id,gspace_id,plist_id
-
-      ! Make sure the object is initialized
-      IF(.NOT.this%isinit)THEN
-        CALL this%e%raiseError(myName//': File object not initialized.')
-      ENDIF
-
-      ! Check that the file is writable. Best to catch this before HDF5 does.
-      IF(.NOT.this%isWrite())THEN
-        CALL this%e%raiseError(myName//': File is readonly!')
-        RETURN
-      ENDIF
-      
-      ! set one to ones. This is usually used for more complicated parallel
-      ! chunking schemes, but we are doing a simplified case
-      one=1
-
-      ! Convert the path name
-      path = convertPath(dsetname)
-      DO i=1,SIZE(data)
-
-        ! Convert StringType array element i to character vector
-        datas=TRIM(data(i))
-        ALLOCATE(datac(LEN(datas)))
-        DO j=1,SIZE(datac)
-          datac(j)=datas(j:j)
-        ENDDO
-      
-      ! stash offset
-      offset(1) = LBOUND(datac,1)-1
-
-        ! Determine the dimensions for the dataspace
-        ldims=SHAPE(datac)
-      
-        ! Store the dimensions from global if present
-        IF(PRESENT(gdims_in))THEN
-          gdims=gdims_in
-        ELSE
-          gdims=ldims
-        ENDIF
-      
-        !Create an HDF5 parameter list for the dataset creation.
-        CALL h5pcreate_f(H5P_DATASET_CREATE_F,plist_id,error)
-        IF(error /= 0)THEN
-          CALL this%e%raiseError(myName//': Could not create parameter list.')
-        ENDIF
-      
-        ! Create the dataspace
-#ifdef HAVE_MPI
-        ! Make sure that the global dims are present if needed
-        IF (this%pe%rank == 0)THEN
-          IF(.NOT.PRESENT(gdims_in))THEN
-            CALL this%e%raiseError(myName//': For parallel,write, global '//&
-              'dimensions are required.')
-          ENDIF
-        ENDIF
-        CALL h5pset_chunk_f(plist_id,rank,ldims,error)
-        IF(error /= 0)THEN
-          CALL this%e%raiseError(myName//': Could not set chunk.')
-        ENDIF
-#endif
-        ! Global dataspace
-        ! ldims used since each element is written individually
-        CALL h5screate_simple_f(rank,ldims,gspace_id,error)
-        IF(error /= 0)THEN
-          CALL this%e%raiseError(myName//': Could not create dataspace.')
-        ENDIF
-      
-        ! Local dataspace
-        CALL h5screate_simple_f(rank,ldims,dspace_id,error)
-        IF(error /= 0)THEN
-          CALL this%e%raiseError(myName//': Could not create dataspace.')
-        ENDIF
-        
-        ! Create path for each StringType element
-        WRITE(string_number,FMT="(i0)") i
-        WRITE(path_string,*) TRIM(path)//"("//TRIM(ADJUSTL(string_number))//")"
-        path_string=ADJUSTL(path_string)
-
-        ! Create the dataset
-        CALL h5dcreate_f(this%file_id, path_string, H5T_NATIVE_CHARACTER, &
-                          gspace_id, dset_id,error)
-        IF(error /= 0)THEN
-          CALL this%e%raiseError(myName//': Could not create dataset.')
-        ENDIF
-      
-        ! Destroy the property list
-        CALL h5pclose_f(plist_id,error)
-        IF(error /= 0)THEN
-          CALL this%e%raiseError(myName//': Could not close parameter list.')
-        ENDIF
-      
-        ! Select the global dataspace for the dataset
-        CALL h5dget_space_f(dset_id,gspace_id,error)
-        IF(error /= 0)THEN
-          CALL this%e%raiseError(myName//': Could not select global dataspace'//&
-            ' for the dataset.')
-        ENDIF
-      
-        ! Create a property list for the write operation
-        CALL h5pcreate_f(H5P_DATASET_XFER_F,plist_id,error)
-        IF(error /= 0)THEN
-          CALL this%e%raiseError(myName//': Could not create property list '//&
-            'for write operation.')
-        ENDIF
-#ifdef HAVE_MPI
-        ! Set to parallel write
-        CALL h5pset_dxpl_mpio_f(plist_id,H5FD_MPIO_COLLECTIVE_F,error)
-        IF(error /= 0)THEN
-          CALL this%e%raiseError(myName//': Could not set parallel write.')
-        ENDIF
-      
-        ! Select the hyperslab
-        CALL h5sselect_hyperslab_f(gspace_id,H5S_SELECT_SET_F,offset,one,error, &
-                                 one,ldims)
-        IF(error /= 0)THEN
-          CALL this%e%raiseError(myName//': Could not select hyperslab.')
-        ENDIF
-#endif
-      
-        ! Write to the dataset
-        CALL h5dwrite_f(dset_id, H5T_NATIVE_CHARACTER, datac, gdims, error, &
-                        dspace_id,gspace_id,plist_id)
-        IF(error /= 0)THEN
-          CALL this%e%raiseError(myName//': Could not write to the dataset.')
-        ENDIF
-        DEALLOCATE(datac)
-
-        ! Close the dataset
-        CALL h5dclose_f(dset_id,error)
-        IF(error /= 0)THEN
-          CALL this%e%raiseError(myName//': Could not close the dataset.')
-        ENDIF
-      
-      ENDDO
-      
-      ! Create dataset to store shape of array
-      WRITE(path_shape,*) TRIM(path)//":SHAPE"
-      path_shape=ADJUSTL(path_shape)
-      ALLOCATE(shape_data(SIZE(SHAPE(data))))
-      shape_data=SHAPE(data)
-      CALL this%write(path_shape,shape_data)
-      DEALLOCATE(shape_data)
-      
-
-      ! Close the dataspace
-      CALL h5sclose_f(dspace_id,error)
-      IF(error /= 0)THEN
-        CALL this%e%raiseError(myName//': Could not close the dataspace.')
-      ENDIF
-      CALL h5sclose_f(gspace_id,error)
-      IF(error /= 0)THEN
-        CALL this%e%raiseError(myName//': Could not close the dataspace.')
-      ENDIF
-      
-      CALL h5pclose_f(plist_id,error)
-      IF(error /= 0)THEN
-        CALL this%e%raiseError(myName//': Could not close the parameter list.')
-      ENDIF
-#endif
-    ENDSUBROUTINE write_c1
-!
-!-------------------------------------------------------------------------------
-    SUBROUTINE write_c2_helper(this,dsetname,data,gdims_in)
-      CHARACTER(LEN=*),PARAMETER :: MyName='writec2helper_HDF5FileType'
-      CLASS(HDF5FileType),INTENT(INOUT) :: this
-      CHARACTER(LEN=*),INTENT(IN) :: dsetname
-      TYPE(StringType),ALLOCATABLE,INTENT(IN) :: data(:,:)
-      INTEGER(SIK) :: length_max,i,j
-      INTEGER(SIK),DIMENSION(2),INTENT(IN),OPTIONAL :: gdims_in
-      
-      length_max=0
-      DO j=1,SIZE(data,1)
-        DO i=1,SIZE(data,2)
-          length_max=MAXVAL(([LEN_TRIM(data(j,i)),length_max]))
-        ENDDO
-      ENDDO
-      
-      IF(PRESENT(gdims_in))THEN
-        CALL this%write(dsetname,data,length_max,gdims_in)
-      ELSE
-        CALL this%write(dsetname,data,length_max)
-      ENDIF
-      
-    ENDSUBROUTINE write_c2_helper
-
-!
-!-------------------------------------------------------------------------------
-!> @brief Write a rank-2 array of StringTypes to dataset
-    SUBROUTINE write_c2(this,dsetname,data,length_max,gdims_in)
-      CHARACTER(LEN=*),PARAMETER :: myName='writec2_HDF5FileType'
-      INTEGER(SIK) :: i,j,k
-      CLASS(HDF5FileType),INTENT(INOUT) :: this
-      CHARACTER(LEN=*),INTENT(IN) :: dsetname
-      TYPE(StringType),ALLOCATABLE,INTENT(IN) :: data(:,:)
-      INTEGER(SIK),INTENT(IN) :: length_max
-      CHARACTER(LEN=length_max) :: datas
-      CHARACTER, ALLOCATABLE :: datac(:)
-      CHARACTER(LEN=SIZE(data)) :: string_number
-      CHARACTER(LEN=MAX_PATH_LENGTH) :: path,path_string,path_shape
-      INTEGER(SIK),DIMENSION(2),INTENT(IN),OPTIONAL :: gdims_in
-      INTEGER(SIK),ALLOCATABLE :: shape_data(:)
-#ifdef MPACT_HAVE_HDF5
-      INTEGER(HSIZE_T),DIMENSION(2) :: gdims
-      INTEGER(HSIZE_T),DIMENSION(1) :: ldims,offset,one
-      INTEGER(HID_T),PARAMETER :: rank=1
-      
-      INTEGER :: error
-      INTEGER(HID_T) :: dspace_id,dset_id,gspace_id,plist_id
-
-      ! Make sure the object is initialized
-      IF(.NOT.this%isinit)THEN
-        CALL this%e%raiseError(myName//': File object not initialized.')
-      ENDIF
-
-      ! Check that the file is writable. Best to catch this before HDF5 does.
-      IF(.NOT.this%isWrite())THEN
-        CALL this%e%raiseError(myName//': File is readonly!')
-        RETURN
-      ENDIF
-      
-      ! set one to ones. This is usually used for more complicated parallel
-      ! chunking schemes, but we are doing a simplified case
-      one=1
-
-      ! Convert the path name
-      path = convertPath(dsetname)
-      DO k=1,SIZE(data,1)
-        DO i=1,SIZE(data,2)
-
-          ! Convert StringType array element (k,i) to character vector
-          datas=TRIM(data(k,i))
-          ALLOCATE(datac(LEN(datas)))
-          DO j=1,SIZE(datac)
-            datac(j)=datas(j:j)
-          ENDDO
-      
-          ! stash offset
-          offset(1) = LBOUND(datac,1)-1
-
-          ! Determine the dimensions for the dataspace
-          ldims=SHAPE(datac)
-      
-          ! Store the dimensions from global if present
-          IF(PRESENT(gdims_in))THEN
-            gdims=gdims_in
-          ENDIF
-      
-          !Create an HDF5 parameter list for the dataset creation.
-          CALL h5pcreate_f(H5P_DATASET_CREATE_F,plist_id,error)
-          IF(error /= 0)THEN
-            CALL this%e%raiseError(myName//': Could not create parameter list.')
-          ENDIF
-      
-          ! Create the dataspace
-#ifdef HAVE_MPI
-          ! Make sure that the global dims are present if needed
-          IF (this%pe%rank == 0)THEN
-            IF(.NOT.PRESENT(gdims_in))THEN
-              CALL this%e%raiseError(myName//': For parallel,write, global '//&
-                'dimensions are required.')
-            ENDIF
-          ENDIF
-          CALL h5pset_chunk_f(plist_id,rank,ldims,error)
-          IF(error /= 0)THEN
-            CALL this%e%raiseError(myName//': Could not set chunk.')
-          ENDIF
-#endif
-          ! Global dataspace
-          ! ldims used since each element is written individually
-          CALL h5screate_simple_f(rank,ldims,gspace_id,error)
-          IF(error /= 0)THEN
-            CALL this%e%raiseError(myName//': Could not create dataspace.')
-          ENDIF
-      
-          ! Local dataspace
-          CALL h5screate_simple_f(rank,ldims,dspace_id,error)
-          IF(error /= 0)THEN
-            CALL this%e%raiseError(myName//': Could not create dataspace.')
-          ENDIF
-        
-          ! Create path for each StringType element
-          WRITE(string_number,FMT="(i0,a1,i0)") k,",",i
-          WRITE(path_string,*) TRIM(path)//"("//TRIM(ADJUSTL(string_number))// &
-                  ")"
-          path_string=ADJUSTL(path_string)
-
-          ! Create the dataset
-          CALL h5dcreate_f(this%file_id, path_string, H5T_NATIVE_CHARACTER, &
-                          gspace_id, dset_id,error)
-          IF(error /= 0)THEN
-            CALL this%e%raiseError(myName//': Could not create dataset.')
-          ENDIF
-      
-          ! Destroy the property list
-          CALL h5pclose_f(plist_id,error)
-          IF(error /= 0)THEN
-            CALL this%e%raiseError(myName//': Could not close parameter list.')
-          ENDIF
-      
-          ! Select the global dataspace for the dataset
-          CALL h5dget_space_f(dset_id,gspace_id,error)
-          IF(error /= 0)THEN
-            CALL this%e%raiseError(myName//': Could not select global '//&
-                    'dataspace for the dataset.')
-          ENDIF
-      
-          ! Create a property list for the write operation
-          CALL h5pcreate_f(H5P_DATASET_XFER_F,plist_id,error)
-          IF(error /= 0)THEN
-
-            CALL this%e%raiseError(myName//': Could not create property '//&
-              'list for write operation.')
-          ENDIF
-#ifdef HAVE_MPI
-          ! Set to parallel write
-          CALL h5pset_dxpl_mpio_f(plist_id,H5FD_MPIO_COLLECTIVE_F,error)
-          IF(error /= 0)THEN
-            CALL this%e%raiseError(myName//': Could not set parallel write.')
-          ENDIF
-      
-          ! Select the hyperslab
-          CALL h5sselect_hyperslab_f(gspace_id,H5S_SELECT_SET_F,offset,one, &
-                                      error,one,ldims)
-          IF(error /= 0)THEN
-            CALL this%e%raiseError(myName//': Could not select hyperslab.')
-          ENDIF
-#endif
-      
-          ! Write to the dataset
-          CALL h5dwrite_f(dset_id, H5T_NATIVE_CHARACTER, datac, ldims, error, &
-                          dspace_id,gspace_id,plist_id)
-          IF(error /= 0)THEN
-            CALL this%e%raiseError(myName//': Could not write to the dataset.')
-          ENDIF
-          DEALLOCATE(datac)
-
-          ! Close the dataset
-          CALL h5dclose_f(dset_id,error)
-          IF(error /= 0)THEN
-            CALL this%e%raiseError(myName//': Could not close the dataset.')
-          ENDIF
-      
-        ENDDO
-      ENDDO
-      
-      ! Create dataset to store shape of array
-      WRITE(path_shape,*) TRIM(path)//":SHAPE"
-      path_shape=ADJUSTL(path_shape)
-      ALLOCATE(shape_data(SIZE(SHAPE(data))))
-      shape_data=SHAPE(data)
-      CALL this%write(path_shape,shape_data)
-      DEALLOCATE(shape_data)
-      
-
-      ! Close the dataspace
-      CALL h5sclose_f(dspace_id,error)
-      IF(error /= 0)THEN
-        CALL this%e%raiseError(myName//': Could not close the dataspace.')
-      ENDIF
-      CALL h5sclose_f(gspace_id,error)
-      IF(error /= 0)THEN
-        CALL this%e%raiseError(myName//': Could not close the dataspace.')
-      ENDIF
-      
-      CALL h5pclose_f(plist_id,error)
-      IF(error /= 0)THEN
-        CALL this%e%raiseError(myName//': Could not close the parameter list.')
-      ENDIF
-#endif
-    ENDSUBROUTINE write_c2
-!
-!-------------------------------------------------------------------------------
-    SUBROUTINE write_c3_helper(this,dsetname,data,gdims_in)
-      CHARACTER(LEN=*),PARAMETER :: MyName='writec3helper_HDF5FileType'
-      CLASS(HDF5FileType),INTENT(INOUT) :: this
-      CHARACTER(LEN=*),INTENT(IN) :: dsetname
-      TYPE(StringType),ALLOCATABLE,INTENT(IN) :: data(:,:,:)
-      INTEGER(SIK) :: length_max,i,j,k
-      INTEGER(SIK),DIMENSION(3),INTENT(IN),OPTIONAL :: gdims_in
-      
-      length_max=0
-      DO k=1,SIZE(data,3)
-        DO j=1,SIZE(data,1)
-          DO i=1,SIZE(data,2)
-            length_max=MAXVAL(([LEN_TRIM(data(j,i,k)),length_max]))
-          ENDDO
-        ENDDO
-      ENDDO
-      
-      IF(PRESENT(gdims_in))THEN
-        CALL this%write(dsetname,data,length_max,gdims_in)
-      ELSE
-        CALL this%write(dsetname,data,length_max)
-      ENDIF
-      
-    ENDSUBROUTINE write_c3_helper
-
-!
-!-------------------------------------------------------------------------------
-!> @brief Write a rank-3 array of StringTypes to dataset
-    SUBROUTINE write_c3(this,dsetname,data,length_max,gdims_in)
-      CHARACTER(LEN=*),PARAMETER :: myName='writec3_HDF5FileType'
-      INTEGER(SIK) :: i,j,k,m
-      CLASS(HDF5FileType),INTENT(INOUT) :: this
-      CHARACTER(LEN=*),INTENT(IN) :: dsetname
-      TYPE(StringType),ALLOCATABLE,INTENT(IN) :: data(:,:,:)
-      INTEGER(SIK),INTENT(IN) :: length_max
-      CHARACTER(LEN=length_max) :: datas
-      CHARACTER, ALLOCATABLE :: datac(:)
-      CHARACTER(LEN=SIZE(data)) :: string_number
-      CHARACTER(LEN=MAX_PATH_LENGTH) :: path,path_string,path_shape
-      INTEGER(SIK),DIMENSION(3),INTENT(IN),OPTIONAL :: gdims_in
-      INTEGER(SIK),ALLOCATABLE :: shape_data(:)
-#ifdef MPACT_HAVE_HDF5
-      INTEGER(HSIZE_T),DIMENSION(3) :: gdims
-      INTEGER(HSIZE_T),DIMENSION(1) :: ldims,offset,one
-      INTEGER(HID_T),PARAMETER :: rank=1
-      
-      INTEGER :: error
-      INTEGER(HID_T) :: dspace_id,dset_id,gspace_id,plist_id
-
-      ! Make sure the object is initialized
-      IF(.NOT.this%isinit)THEN
-        CALL this%e%raiseError(myName//': File object not initialized.')
-      ENDIF
-
-      ! Check that the file is writable. Best to catch this before HDF5 does.
-      IF(.NOT.this%isWrite())THEN
-        CALL this%e%raiseError(myName//': File is readonly!')
-        RETURN
-      ENDIF
-      
-      ! set one to ones. This is usually used for more complicated parallel
-      ! chunking schemes, but we are doing a simplified case
-      one=1
-
-      ! Convert the path name
-      path = convertPath(dsetname)
-      DO m=1,SIZE(data,3)
-        DO k=1,SIZE(data,1)
-          DO i=1,SIZE(data,2)
-
-            ! Convert StringType array element (k,i) to character vector
-            datas=TRIM(data(k,i,m))
-            ALLOCATE(datac(LEN(datas)))
-            DO j=1,SIZE(datac)
-              datac(j)=datas(j:j)
-            ENDDO
-      
-            ! stash offset
-            offset(1) = LBOUND(datac,1)-1
-
-            ! Determine the dimensions for the dataspace
-            ldims=SHAPE(datac)
-      
-            ! Store the dimensions from global if present
-            IF(PRESENT(gdims_in))THEN
-              gdims=gdims_in
-            ENDIF
-      
-            !Create an HDF5 parameter list for the dataset creation.
-            CALL h5pcreate_f(H5P_DATASET_CREATE_F,plist_id,error)
-            IF(error /= 0)THEN
-              CALL this%e%raiseError(myName//': Could not create parameter'// &
-                      ' list.')
-            ENDIF
-      
-            ! Create the dataspace
-#ifdef HAVE_MPI
-            ! Make sure that the global dims are present if needed
-            IF (this%pe%rank == 0)THEN
-              IF(.NOT.PRESENT(gdims_in))THEN
-                CALL this%e%raiseError(myName//': For parallel,write, '//&
-                  'global dimensions are required.')
-              ENDIF
-            ENDIF
-            CALL h5pset_chunk_f(plist_id,rank,ldims,error)
-            IF(error /= 0)THEN
-              CALL this%e%raiseError(myName//': Could not set chunk.')
-            ENDIF
-#endif
-            ! Global dataspace
-            ! ldims used since each element is written individually
-            CALL h5screate_simple_f(rank,ldims,gspace_id,error)
-            IF(error /= 0)THEN
-              CALL this%e%raiseError(myName//': Could not create dataspace.')
-            ENDIF
-      
-            ! Local dataspace
-            CALL h5screate_simple_f(rank,ldims,dspace_id,error)
-            IF(error /= 0)THEN
-              CALL this%e%raiseError(myName//': Could not create dataspace.')
-            ENDIF
-        
-            ! Create path for each StringType element
-            WRITE(string_number,FMT="(i0,a1,i0,a1,i0)") k,",",i,",",m
-            WRITE(path_string,*) TRIM(path)//"("// &
-                      TRIM(ADJUSTL(string_number))//")"
-            path_string=ADJUSTL(path_string)
-
-            ! Create the dataset
-            CALL h5dcreate_f(this%file_id, path_string, H5T_NATIVE_CHARACTER, &
-                            gspace_id, dset_id,error)
-            IF(error /= 0)THEN
-              CALL this%e%raiseError(myName//': Could not create dataset.')
-            ENDIF
-      
-            ! Destroy the property list
-            CALL h5pclose_f(plist_id,error)
-            IF(error /= 0)THEN
-              CALL this%e%raiseError(myName//': Could not close parameter '// &
-                          'list.')
-            ENDIF
-      
-            ! Select the global dataspace for the dataset
-            CALL h5dget_space_f(dset_id,gspace_id,error)
-            IF(error /= 0)THEN
-              CALL this%e%raiseError(myName//': Could not select global '//&
-                      'dataspace for the dataset.')
-            ENDIF
-      
-            ! Create a property list for the write operation
-            CALL h5pcreate_f(H5P_DATASET_XFER_F,plist_id,error)
-            IF(error /= 0)THEN
-
-              CALL this%e%raiseError(myName//': Could not create property '//&
-                'list for write operation.')
-            ENDIF
-#ifdef HAVE_MPI
-            ! Set to parallel write
-            CALL h5pset_dxpl_mpio_f(plist_id,H5FD_MPIO_COLLECTIVE_F,error)
-            IF(error /= 0)THEN
-              CALL this%e%raiseError(myName//': Could not set parallel write.')
-            ENDIF
-      
-            ! Select the hyperslab
-            CALL h5sselect_hyperslab_f(gspace_id,H5S_SELECT_SET_F,offset,one, &
-                                      error,one,ldims)
-            IF(error /= 0)THEN
-              CALL this%e%raiseError(myName//': Could not select hyperslab.')
-            ENDIF
-#endif
-      
-            ! Write to the dataset
-            CALL h5dwrite_f(dset_id, H5T_NATIVE_CHARACTER, datac, ldims, error,&
-                            dspace_id,gspace_id,plist_id)
-            IF(error /= 0)THEN
-              CALL this%e%raiseError(myName//': Could not write to the '// &
-                          'dataset.')
-            ENDIF
-            DEALLOCATE(datac)
-
-            ! Close the dataset
-            CALL h5dclose_f(dset_id,error)
-            IF(error /= 0)THEN
-              CALL this%e%raiseError(myName//': Could not close the dataset.')
-            ENDIF
-      
-          ENDDO
-        ENDDO
-      ENDDO
-      
-      ! Create dataset to store shape of array
-      WRITE(path_shape,*) TRIM(path)//":SHAPE"
-      path_shape=ADJUSTL(path_shape)
-      ALLOCATE(shape_data(SIZE(SHAPE(data))))
-      shape_data=SHAPE(data)
-      CALL this%write(path_shape,shape_data)
-      DEALLOCATE(shape_data)
-      
-
-      ! Close the dataspace
-      CALL h5sclose_f(dspace_id,error)
-      IF(error /= 0)THEN
-        CALL this%e%raiseError(myName//': Could not close the dataspace.')
-      ENDIF
-      CALL h5sclose_f(gspace_id,error)
-      IF(error /= 0)THEN
-        CALL this%e%raiseError(myName//': Could not close the dataspace.')
-      ENDIF
-      
-      CALL h5pclose_f(plist_id,error)
-      IF(error /= 0)THEN
-        CALL this%e%raiseError(myName//': Could not close the parameter list.')
-      ENDIF
-#endif
-    ENDSUBROUTINE write_c3
-!
-!-------------------------------------------------------------------------------
-    SUBROUTINE read_d1(this,dsetname,data)
-      CHARACTER(LEN=*),PARAMETER :: myName='readd1_HDF5FileType'
-      CLASS(HDF5FileType),INTENT(INOUT) :: this
-      CHARACTER(LEN=*),INTENT(IN) :: dsetname
-      REAL(SDK),ALLOCATABLE,INTENT(INOUT) :: data(:)
-      CHARACTER(LEN=MAX_PATH_LENGTH) :: path
-#ifdef MPACT_HAVE_HDF5
-      INTEGER(HSIZE_T),DIMENSION(1) :: dims,maxdims
-      INTEGER(HID_T),PARAMETER :: rank=1
-      
-      INTEGER(HID_T) :: error,mem,ndims
-      INTEGER(HID_T) :: dspace_id,dset_id
-
-      ! Make sure the object is initialized
-      IF(.NOT.this%isinit)THEN
-        CALL this%e%raiseError(myName//': File object not initialized.')
-      ENDIF
-
-      ! Convert the path name to use slashes
-      path=convertPath(dsetname)
-
-      ! Open the dataset
-      CALL h5dopen_f(this%file_id, path, dset_id, error)
-      IF(error /= 0)THEN
-        CALL this%e%raiseError(myName//": Failed to open dataset.")
-      ENDIF
-
-      ! Get dataset dimensions for allocation
-      CALL h5dget_space_f(dset_id,dspace_id,error)
-      IF(error /= 0)THEN
-        CALL this%e%raiseError(myName//": Failed to obtain the dataspace.")
-      ENDIF
-      ! Make sure the rank is right
-      CALL h5sget_simple_extent_ndims_f(dspace_id,ndims,error)
-      IF(error < 0)THEN
-        CALL this%e%raiseError(myName//": Failed to retrieve number of dataspace dimensions.")
-      ENDIF
-      IF(ndims /= rank)THEN
-        CALL this%e%raiseError(myName//": Using wrong read function for rank.")
-      ENDIF
-
-      CALL h5sget_simple_extent_dims_f(dspace_id,dims,maxdims,error)
-      IF(error < 0)THEN
-        CALL this%e%raiseError(myName//": Failed to retrieve dataspace dimensions.")
-      ENDIF
-
-      ! Allocate space if needed
-      IF(ALLOCATED(data))THEN
-        ! Make sure the data is the right size
-        IF(ANY(SHAPE(data) /= dims))THEN
-          CALL this%e%raiseError(myName//": data array is the wrong size.")
-        ENDIF
-      ELSE
-        ! Allocate to size
-        ALLOCATE(data(dims(1)))
-      ENDIF
-
-      ! Read the dataset
-      mem=H5T_NATIVE_DOUBLE
-      CALL h5dread_f(dset_id,mem,data,dims,error)
-      IF(error /= 0)THEN
-        CALL this%e%raiseError(myName//": Failed to read data from dataset.")
-      ENDIF
-
-      ! Close the dataset
-      CALL h5dclose_f(dset_id,error)
-      IF(error /= 0)THEN
-        CALL this%e%raiseError(myName//": Failed to close dataset.")
-      ENDIF
-
-      ! Close the dataspace
-      CALL h5sclose_f(dspace_id,error)
-      IF(error /= 0)THEN
-        CALL this%e%raiseError(myName//": Failed to close dataspace.")
-      ENDIF
-
-#endif
-    ENDSUBROUTINE read_d1
-!
-!-------------------------------------------------------------------------------
-    SUBROUTINE read_d2(this,dsetname,data)
-      CHARACTER(LEN=*),PARAMETER :: myName='readd3_HDF5FileType'
-      CLASS(HDF5FileType),INTENT(INOUT) :: this
-      CHARACTER(LEN=*),INTENT(IN) :: dsetname
-      REAL(SDK),ALLOCATABLE,INTENT(INOUT) :: data(:,:)
-      CHARACTER(LEN=MAX_PATH_LENGTH) :: path
-#ifdef MPACT_HAVE_HDF5
-      INTEGER(HSIZE_T),DIMENSION(2) :: dims,maxdims
-      INTEGER(HID_T),PARAMETER :: rank=2
-      
-      INTEGER(HID_T) :: error,mem,ndims
-      INTEGER(HID_T) :: dspace_id,dset_id
-
-      ! Make sure the object is initialized
-      IF(.NOT.this%isinit)THEN
-        CALL this%e%raiseError(myName//': File object not initialized.')
-      ENDIF
-
-      ! Convert the path name to use slashes
-      path=convertPath(dsetname)
-
-      ! Open the dataset
-      CALL h5dopen_f(this%file_id, path, dset_id, error)
-      IF(error /= 0)THEN
-        CALL this%e%raiseError(myName//": Failed to open dataset.")
-      ENDIF
-
-      ! Get dataset dimensions for allocation
-      CALL h5dget_space_f(dset_id,dspace_id,error)
-      IF(error /= 0)THEN
-        CALL this%e%raiseError(myName//": Failed to obtain the dataspace.")
-      ENDIF
-      ! Make sure the rank is right
-      CALL h5sget_simple_extent_ndims_f(dspace_id,ndims,error)
-      IF(error < 0)THEN
-        CALL this%e%raiseError(myName//": Failed to retrieve number of dataspace dimensions.")
-      ENDIF
-      IF(ndims /= rank)THEN
-        CALL this%e%raiseError(myName//": Using wrong read function for rank.")
-      ENDIF
-
-      CALL h5sget_simple_extent_dims_f(dspace_id,dims,maxdims,error)
-      IF(error < 0)THEN
-        CALL this%e%raiseError(myName//": Failed to retrieve dataspace dimensions.")
-      ENDIF
-
-      ! Allocate space if needed
-      IF(ALLOCATED(data))THEN
-        ! Make sure the data is the right size
-        IF(ANY(SHAPE(data) /= dims))THEN
-          CALL this%e%raiseError(myName//": data array is the wrong size.")
-        ENDIF
-      ELSE
-        ! Allocate to size
-        ALLOCATE(data(dims(1),dims(2)))
-      ENDIF
-
-      ! Read the dataset
-      mem=H5T_NATIVE_DOUBLE
-      CALL h5dread_f(dset_id,mem,data,dims,error)
-      IF(error /= 0)THEN
-        CALL this%e%raiseError(myName//": Failed to read data from dataset.")
-      ENDIF
-
-      ! Close the dataset
-      CALL h5dclose_f(dset_id,error)
-      IF(error /= 0)THEN
-        CALL this%e%raiseError(myName//": Failed to close dataset.")
-      ENDIF
-
-      ! Close the dataspace
-      CALL h5sclose_f(dspace_id,error)
-      IF(error /= 0)THEN
-        CALL this%e%raiseError(myName//": Failed to close dataspace.")
-      ENDIF
-
-#endif
-    ENDSUBROUTINE read_d2
-
-!
-!-------------------------------------------------------------------------------
-    SUBROUTINE read_d3(this,dsetname,data)
-      CHARACTER(LEN=*),PARAMETER :: myName='readd3_HDF5FileType'
-      CLASS(HDF5FileType),INTENT(INOUT) :: this
-      CHARACTER(LEN=*),INTENT(IN) :: dsetname
-      REAL(SDK),ALLOCATABLE,INTENT(INOUT) :: data(:,:,:)
-      CHARACTER(LEN=MAX_PATH_LENGTH) :: path
-#ifdef MPACT_HAVE_HDF5
-      INTEGER(HSIZE_T),DIMENSION(3) :: dims,maxdims
-      INTEGER(HID_T),PARAMETER :: rank=3
-      
-      INTEGER(HID_T) :: error,mem,ndims
-      INTEGER(HID_T) :: dspace_id,dset_id
-
-      ! Make sure the object is initialized
-      IF(.NOT.this%isinit)THEN
-        CALL this%e%raiseError(myName//': File object not initialized.')
-      ENDIF
-
-      ! Convert the path name to use slashes
-      path=convertPath(dsetname)
-
-      ! Open the dataset
-      CALL h5dopen_f(this%file_id, path, dset_id, error)
-      IF(error /= 0)THEN
-        CALL this%e%raiseError(myName//": Failed to open dataset.")
-      ENDIF
-
-      ! Get dataset dimensions for allocation
-      CALL h5dget_space_f(dset_id,dspace_id,error)
-      IF(error /= 0)THEN
-        CALL this%e%raiseError(myName//": Failed to obtain the dataspace.")
-      ENDIF
-      ! Make sure the rank is right
-      CALL h5sget_simple_extent_ndims_f(dspace_id,ndims,error)
-      IF(error < 0)THEN
-        CALL this%e%raiseError(myName//": Failed to retrieve number of dataspace dimensions.")
-      ENDIF
-      IF(ndims /= rank)THEN
-        CALL this%e%raiseError(myName//": Using wrong read function for rank.")
-      ENDIF
-
-      CALL h5sget_simple_extent_dims_f(dspace_id,dims,maxdims,error)
-      IF(error < 0)THEN
-        CALL this%e%raiseError(myName//": Failed to retrieve dataspace dimensions.")
-      ENDIF
-
-      ! Allocate space if needed
-      IF(ALLOCATED(data))THEN
-        ! Make sure the data is the right size
-        IF(ANY(SHAPE(data) /= dims))THEN
-          CALL this%e%raiseError(myName//": data array is the wrong size.")
-        ENDIF
-      ELSE
-        ! Allocate to size
-        ALLOCATE(data(dims(1),dims(2),dims(3)))
-      ENDIF
-
-      ! Read the dataset
-      mem=H5T_NATIVE_DOUBLE
-      CALL h5dread_f(dset_id,mem,data,dims,error)
-      IF(error /= 0)THEN
-        CALL this%e%raiseError(myName//": Failed to read data from dataset.")
-      ENDIF
-
-      ! Close the dataset
-      CALL h5dclose_f(dset_id,error)
-      IF(error /= 0)THEN
-        CALL this%e%raiseError(myName//": Failed to close dataset.")
-      ENDIF
-
-      ! Close the dataspace
-      CALL h5sclose_f(dspace_id,error)
-      IF(error /= 0)THEN
-        CALL this%e%raiseError(myName//": Failed to close dataspace.")
-      ENDIF
-
-#endif
-    ENDSUBROUTINE read_d3
-
-!
-!-------------------------------------------------------------------------------
-SUBROUTINE read_s1(this,dsetname,data)
-      CHARACTER(LEN=*),PARAMETER :: myName='readr1_HDF5FileType'
-      CLASS(HDF5FileType),INTENT(INOUT) :: this
-      CHARACTER(LEN=*),INTENT(IN) :: dsetname
-      REAL(SSK),ALLOCATABLE,INTENT(INOUT) :: data(:)
-      CHARACTER(LEN=MAX_PATH_LENGTH) :: path
-#ifdef MPACT_HAVE_HDF5
-      INTEGER(HSIZE_T),DIMENSION(1) :: dims,maxdims
-      INTEGER(HID_T),PARAMETER :: rank=1
-      
-      INTEGER(HID_T) :: error,mem,ndims
-      INTEGER(HID_T) :: dspace_id,dset_id
-
-      ! Make sure the object is initialized
-      IF(.NOT.this%isinit)THEN
-        CALL this%e%raiseError(myName//': File object not initialized.')
-      ENDIF
-
-      ! Convert the path name to use slashes
-      path=convertPath(dsetname)
-
-      ! Open the dataset
-      CALL h5dopen_f(this%file_id, path, dset_id, error)
-      IF(error /= 0)THEN
-        CALL this%e%raiseError(myName//": Failed to open dataset.")
-      ENDIF
-
-      ! Get dataset dimensions for allocation
-      CALL h5dget_space_f(dset_id,dspace_id,error)
-      IF(error /= 0)THEN
-        CALL this%e%raiseError(myName//": Failed to obtain the dataspace.")
-      ENDIF
-      ! Make sure the rank is right
-      CALL h5sget_simple_extent_ndims_f(dspace_id,ndims,error)
-      IF(error < 0)THEN
-        CALL this%e%raiseError(myName//": Failed to retrieve number of dataspace dimensions.")
-      ENDIF
-      IF(ndims /= rank)THEN
-        CALL this%e%raiseError(myName//": Using wrong read function for rank.")
-      ENDIF
-
-      CALL h5sget_simple_extent_dims_f(dspace_id,dims,maxdims,error)
-      IF(error < 0)THEN
-        CALL this%e%raiseError(myName//": Failed to retrieve dataspace dimensions.")
-      ENDIF
-
-      ! Allocate space if needed
-      IF(ALLOCATED(data))THEN
-        ! Make sure the data is the right size
-        IF(ANY(SHAPE(data) /= dims))THEN
-          CALL this%e%raiseError(myName//": data array is the wrong size.")
-        ENDIF
-      ELSE
-        ! Allocate to size
-        ALLOCATE(data(dims(1)))
-      ENDIF
-
-      ! Read the dataset
-      mem=H5T_NATIVE_REAL
-      CALL h5dread_f(dset_id,mem,data,dims,error)
-      IF(error /= 0)THEN
-        CALL this%e%raiseError(myName//": Failed to read data from dataset.")
-      ENDIF
-
-      ! Close the dataset
-      CALL h5dclose_f(dset_id,error)
-      IF(error /= 0)THEN
-        CALL this%e%raiseError(myName//": Failed to close dataset.")
-      ENDIF
-
-      ! Close the dataspace
-      CALL h5sclose_f(dspace_id,error)
-      IF(error /= 0)THEN
-        CALL this%e%raiseError(myName//": Failed to close dataspace.")
-      ENDIF
-
-#endif
-    ENDSUBROUTINE read_s1
-!
-!-------------------------------------------------------------------------------
-SUBROUTINE read_s2(this,dsetname,data)
-      CHARACTER(LEN=*),PARAMETER :: myName='readr2_HDF5FileType'
-      CLASS(HDF5FileType),INTENT(INOUT) :: this
-      CHARACTER(LEN=*),INTENT(IN) :: dsetname
-      REAL(SSK),ALLOCATABLE,INTENT(INOUT) :: data(:,:)
-      CHARACTER(LEN=MAX_PATH_LENGTH) :: path
-#ifdef MPACT_HAVE_HDF5
-      INTEGER(HSIZE_T),DIMENSION(2) :: dims,maxdims
-      INTEGER(HID_T),PARAMETER :: rank=2
-      
-      INTEGER(HID_T) :: error,mem,ndims
-      INTEGER(HID_T) :: dspace_id,dset_id
-
-      ! Make sure the object is initialized
-      IF(.NOT.this%isinit)THEN
-        CALL this%e%raiseError(myName//': File object not initialized.')
-      ENDIF
-
-      ! Convert the path name to use slashes
-      path=convertPath(dsetname)
-
-      ! Open the dataset
-      CALL h5dopen_f(this%file_id, path, dset_id, error)
-      IF(error /= 0)THEN
-        CALL this%e%raiseError(myName//": Failed to open dataset.")
-      ENDIF
-
-      ! Get dataset dimensions for allocation
-      CALL h5dget_space_f(dset_id,dspace_id,error)
-      IF(error /= 0)THEN
-        CALL this%e%raiseError(myName//": Failed to obtain the dataspace.")
-      ENDIF
-      ! Make sure the rank is right
-      CALL h5sget_simple_extent_ndims_f(dspace_id,ndims,error)
-      IF(error < 0)THEN
-        CALL this%e%raiseError(myName//": Failed to retrieve number of dataspace dimensions.")
-      ENDIF
-      IF(ndims /= rank)THEN
-        CALL this%e%raiseError(myName//": Using wrong read function for rank.")
-      ENDIF
-
-      CALL h5sget_simple_extent_dims_f(dspace_id,dims,maxdims,error)
-      IF(error < 0)THEN
-        CALL this%e%raiseError(myName//": Failed to retrieve dataspace dimensions.")
-      ENDIF
-
-      ! Allocate space if needed
-      IF(ALLOCATED(data))THEN
-        ! Make sure the data is the right size
-        IF(ANY(SHAPE(data) /= dims))THEN
-          CALL this%e%raiseError(myName//": data array is the wrong size.")
-        ENDIF
-      ELSE
-        ! Allocate to size
-        ALLOCATE(data(dims(1),dims(2)))
-      ENDIF
-
-      ! Read the dataset
-      mem=H5T_NATIVE_REAL
-      CALL h5dread_f(dset_id,mem,data,dims,error)
-      IF(error /= 0)THEN
-        CALL this%e%raiseError(myName//": Failed to read data from dataset.")
-      ENDIF
-
-      ! Close the dataset
-      CALL h5dclose_f(dset_id,error)
-      IF(error /= 0)THEN
-        CALL this%e%raiseError(myName//": Failed to close dataset.")
-      ENDIF
-
-      ! Close the dataspace
-      CALL h5sclose_f(dspace_id,error)
-      IF(error /= 0)THEN
-        CALL this%e%raiseError(myName//": Failed to close dataspace.")
-      ENDIF
-
-#endif
-    ENDSUBROUTINE read_s2
-!
-!-------------------------------------------------------------------------------
-SUBROUTINE read_s3(this,dsetname,data)
-      CHARACTER(LEN=*),PARAMETER :: myName='readr3_HDF5FileType'
-      CLASS(HDF5FileType),INTENT(INOUT) :: this
-      CHARACTER(LEN=*),INTENT(IN) :: dsetname
-      REAL(SSK),ALLOCATABLE,INTENT(INOUT) :: data(:,:,:)
-      CHARACTER(LEN=MAX_PATH_LENGTH) :: path
-#ifdef MPACT_HAVE_HDF5
-      INTEGER(HSIZE_T),DIMENSION(3) :: dims,maxdims
-      INTEGER(HID_T),PARAMETER :: rank=3
-      
-      INTEGER(HID_T) :: error,mem,ndims
-      INTEGER(HID_T) :: dspace_id,dset_id
-
-      ! Make sure the object is initialized
-      IF(.NOT.this%isinit)THEN
-        CALL this%e%raiseError(myName//': File object not initialized.')
-      ENDIF
-
-      ! Convert the path name to use slashes
-      path=convertPath(dsetname)
-
-      ! Open the dataset
-      CALL h5dopen_f(this%file_id, path, dset_id, error)
-      IF(error /= 0)THEN
-        CALL this%e%raiseError(myName//": Failed to open dataset.")
-      ENDIF
-
-      ! Get dataset dimensions for allocation
-      CALL h5dget_space_f(dset_id,dspace_id,error)
-      IF(error /= 0)THEN
-        CALL this%e%raiseError(myName//": Failed to obtain the dataspace.")
-      ENDIF
-      ! Make sure the rank is right
-      CALL h5sget_simple_extent_ndims_f(dspace_id,ndims,error)
-      IF(error < 0)THEN
-        CALL this%e%raiseError(myName//": Failed to retrieve number of dataspace dimensions.")
-      ENDIF
-      IF(ndims /= rank)THEN
-        CALL this%e%raiseError(myName//": Using wrong read function for rank.")
-      ENDIF
-
-      CALL h5sget_simple_extent_dims_f(dspace_id,dims,maxdims,error)
-      IF(error < 0)THEN
-        CALL this%e%raiseError(myName//": Failed to retrieve dataspace dimensions.")
-      ENDIF
-
-      ! Allocate space if needed
-      IF(ALLOCATED(data))THEN
-        ! Make sure the data is the right size
-        IF(ANY(SHAPE(data) /= dims))THEN
-          CALL this%e%raiseError(myName//": data array is the wrong size.")
-        ENDIF
-      ELSE
-        ! Allocate to size
-        ALLOCATE(data(dims(1),dims(2),dims(3)))
-      ENDIF
-
-      ! Read the dataset
-      mem=H5T_NATIVE_REAL
-      CALL h5dread_f(dset_id,mem,data,dims,error)
-      IF(error /= 0)THEN
-        CALL this%e%raiseError(myName//": Failed to read data from dataset.")
-      ENDIF
-
-      ! Close the dataset
-      CALL h5dclose_f(dset_id,error)
-      IF(error /= 0)THEN
-        CALL this%e%raiseError(myName//": Failed to close dataset.")
-      ENDIF
-
-      ! Close the dataspace
-      CALL h5sclose_f(dspace_id,error)
-      IF(error /= 0)THEN
-        CALL this%e%raiseError(myName//": Failed to close dataspace.")
-      ENDIF
-
-#endif
-    ENDSUBROUTINE read_s3
-!
-!-------------------------------------------------------------------------------
-    SUBROUTINE read_i1(this,dsetname,data)
-      CHARACTER(LEN=*),PARAMETER :: myName='readi1_HDF5FileType'
-      CLASS(HDF5FileType),INTENT(INOUT) :: this
-      CHARACTER(LEN=*),INTENT(IN) :: dsetname
-      INTEGER(SIK),ALLOCATABLE,INTENT(INOUT) :: data(:)
-      CHARACTER(LEN=MAX_PATH_LENGTH) :: path
-#ifdef MPACT_HAVE_HDF5
-      INTEGER(HSIZE_T),DIMENSION(1) :: dims,maxdims
-      INTEGER(HID_T),PARAMETER :: rank=1
-      
-      INTEGER(HID_T) :: error,mem,ndims
-      INTEGER(HID_T) :: dspace_id,dset_id
-
-      ! Make sure the object is initialized
-      IF(.NOT.this%isinit)THEN
-        CALL this%e%raiseError(myName//': File object not initialized.')
-      ENDIF
-
-      ! Convert the path name to use slashes
-      path=convertPath(dsetname)
-
-      ! Open the dataset
-      CALL h5dopen_f(this%file_id, path, dset_id, error)
-      IF(error /= 0)THEN
-        CALL this%e%raiseError(myName//": Failed to open dataset.")
-      ENDIF
-
-      ! Get dataset dimensions for allocation
-      CALL h5dget_space_f(dset_id,dspace_id,error)
-      IF(error /= 0)THEN
-        CALL this%e%raiseError(myName//": Failed to obtain the dataspace.")
-      ENDIF
-      ! Make sure the rank is right
-      CALL h5sget_simple_extent_ndims_f(dspace_id,ndims,error)
-      IF(error < 0)THEN
-        CALL this%e%raiseError(myName//": Failed to retrieve number of dataspace dimensions.")
-      ENDIF
-      IF(ndims /= rank)THEN
-        CALL this%e%raiseError(myName//": Using wrong read function for rank.")
-      ENDIF
-
-      CALL h5sget_simple_extent_dims_f(dspace_id,dims,maxdims,error)
-      IF(error < 0)THEN
-        CALL this%e%raiseError(myName//": Failed to retrieve dataspace dimensions.")
-      ENDIF
-
-      ! Allocate space if needed
-      IF(ALLOCATED(data))THEN
-        ! Make sure the data is the right size
-        IF(ANY(SHAPE(data) /= dims))THEN
-          CALL this%e%raiseError(myName//": data array is the wrong size.")
-        ENDIF
-      ELSE
-        ! Allocate to size
-        ALLOCATE(data(dims(1)))
-      ENDIF
-
-      ! Read the dataset
-      mem=H5T_NATIVE_INTEGER
-      CALL h5dread_f(dset_id,mem,data,dims,error)
-      IF(error /= 0)THEN
-        CALL this%e%raiseError(myName//": Failed to read data from dataset.")
-      ENDIF
-
-      ! Close the dataset
-      CALL h5dclose_f(dset_id,error)
-      IF(error /= 0)THEN
-        CALL this%e%raiseError(myName//": Failed to close dataset.")
-      ENDIF
-
-      ! Close the dataspace
-      CALL h5sclose_f(dspace_id,error)
-      IF(error /= 0)THEN
-        CALL this%e%raiseError(myName//": Failed to close dataspace.")
-      ENDIF
-
-#endif
-    ENDSUBROUTINE read_i1
-!
-!-------------------------------------------------------------------------------
-    SUBROUTINE read_i2(this,dsetname,data)
-      CHARACTER(LEN=*),PARAMETER :: myName='readi2_HDF5FileType'
-      CLASS(HDF5FileType),INTENT(INOUT) :: this
-      CHARACTER(LEN=*),INTENT(IN) :: dsetname
-      INTEGER(SIK),ALLOCATABLE,INTENT(INOUT) :: data(:,:)
-      CHARACTER(LEN=MAX_PATH_LENGTH) :: path
-#ifdef MPACT_HAVE_HDF5
-      INTEGER(HSIZE_T),DIMENSION(2) :: dims,maxdims
-      INTEGER(HID_T),PARAMETER :: rank=2
-      
-      INTEGER(HID_T) :: error,mem,ndims
-      INTEGER(HID_T) :: dspace_id,dset_id
-
-      ! Make sure the object is initialized
-      IF(.NOT.this%isinit)THEN
-        CALL this%e%raiseError(myName//': File object not initialized.')
-      ENDIF
-
-      ! Convert the path name to use slashes
-      path=convertPath(dsetname)
-
-      ! Open the dataset
-      CALL h5dopen_f(this%file_id, path, dset_id, error)
-      IF(error /= 0)THEN
-        CALL this%e%raiseError(myName//": Failed to open dataset.")
-      ENDIF
-
-      ! Get dataset dimensions for allocation
-      CALL h5dget_space_f(dset_id,dspace_id,error)
-      IF(error /= 0)THEN
-        CALL this%e%raiseError(myName//": Failed to obtain the dataspace.")
-      ENDIF
-      ! Make sure the rank is right
-      CALL h5sget_simple_extent_ndims_f(dspace_id,ndims,error)
-      IF(error < 0)THEN
-        CALL this%e%raiseError(myName//": Failed to retrieve number of dataspace dimensions.")
-      ENDIF
-      IF(ndims /= rank)THEN
-        CALL this%e%raiseError(myName//": Using wrong read function for rank.")
-      ENDIF
-
-      CALL h5sget_simple_extent_dims_f(dspace_id,dims,maxdims,error)
-      IF(error < 0)THEN
-        CALL this%e%raiseError(myName//": Failed to retrieve dataspace dimensions.")
-      ENDIF
-
-      ! Allocate space if needed
-      IF(ALLOCATED(data))THEN
-        ! Make sure the data is the right size
-        IF(ANY(SHAPE(data) /= dims))THEN
-          CALL this%e%raiseError(myName//": data array is the wrong size.")
-        ENDIF
-      ELSE
-        ! Allocate to size
-        ALLOCATE(data(dims(1),dims(2)))
-      ENDIF
-
-      ! Read the dataset
-      mem=H5T_NATIVE_INTEGER
-      CALL h5dread_f(dset_id,mem,data,dims,error)
-      IF(error /= 0)THEN
-        CALL this%e%raiseError(myName//": Failed to read data from dataset.")
-      ENDIF
-
-      ! Close the dataset
-      CALL h5dclose_f(dset_id,error)
-      IF(error /= 0)THEN
-        CALL this%e%raiseError(myName//": Failed to close dataset.")
-      ENDIF
-
-      ! Close the dataspace
-      CALL h5sclose_f(dspace_id,error)
-      IF(error /= 0)THEN
-        CALL this%e%raiseError(myName//": Failed to close dataspace.")
-      ENDIF
-
-#endif
-    ENDSUBROUTINE read_i2
-!
-!-------------------------------------------------------------------------------
-    SUBROUTINE read_i3(this,dsetname,data)
-      CHARACTER(LEN=*),PARAMETER :: myName='readi3_HDF5FileType'
-      CLASS(HDF5FileType),INTENT(INOUT) :: this
-      CHARACTER(LEN=*),INTENT(IN) :: dsetname
-      INTEGER(SIK),ALLOCATABLE,INTENT(INOUT) :: data(:,:,:)
-      CHARACTER(LEN=MAX_PATH_LENGTH) :: path
-#ifdef MPACT_HAVE_HDF5
-      INTEGER(HSIZE_T),DIMENSION(3) :: dims,maxdims
-      INTEGER(HID_T),PARAMETER :: rank=3
-      
-      INTEGER(HID_T) :: error,mem,ndims
-      INTEGER(HID_T) :: dspace_id,dset_id
-
-      ! Make sure the object is initialized
-      IF(.NOT.this%isinit)THEN
-        CALL this%e%raiseError(myName//': File object not initialized.')
-      ENDIF
-
-      ! Convert the path name to use slashes
-      path=convertPath(dsetname)
-
-      ! Open the dataset
-      CALL h5dopen_f(this%file_id, path, dset_id, error)
-      IF(error /= 0)THEN
-        CALL this%e%raiseError(myName//": Failed to open dataset.")
-      ENDIF
-
-      ! Get dataset dimensions for allocation
-      CALL h5dget_space_f(dset_id,dspace_id,error)
-      IF(error /= 0)THEN
-        CALL this%e%raiseError(myName//": Failed to obtain the dataspace.")
-      ENDIF
-      ! Make sure the rank is right
-      CALL h5sget_simple_extent_ndims_f(dspace_id,ndims,error)
-      IF(error < 0)THEN
-        CALL this%e%raiseError(myName//": Failed to retrieve number of dataspace dimensions.")
-      ENDIF
-      IF(ndims /= rank)THEN
-        CALL this%e%raiseError(myName//": Using wrong read function for rank.")
-      ENDIF
-
-      CALL h5sget_simple_extent_dims_f(dspace_id,dims,maxdims,error)
-      IF(error < 0)THEN
-        CALL this%e%raiseError(myName//": Failed to retrieve dataspace dimensions.")
-      ENDIF
-
-      ! Allocate space if needed
-      IF(ALLOCATED(data))THEN
-        ! Make sure the data is the right size
-        IF(ANY(SHAPE(data) /= dims))THEN
-          CALL this%e%raiseError(myName//": data array is the wrong size.")
-        ENDIF
-      ELSE
-        ! Allocate to size
-        ALLOCATE(data(dims(1),dims(2),dims(3)))
-      ENDIF
-
-      ! Read the dataset
-      mem=H5T_NATIVE_INTEGER
-      CALL h5dread_f(dset_id,mem,data,dims,error)
-      IF(error /= 0)THEN
-        CALL this%e%raiseError(myName//": Failed to read data from dataset.")
-      ENDIF
-
-      ! Close the dataset
-      CALL h5dclose_f(dset_id,error)
-      IF(error /= 0)THEN
-        CALL this%e%raiseError(myName//": Failed to close dataset.")
-      ENDIF
-
-      ! Close the dataspace
-      CALL h5sclose_f(dspace_id,error)
-      IF(error /= 0)THEN
-        CALL this%e%raiseError(myName//": Failed to close dataspace.")
-      ENDIF
-
-#endif
-    ENDSUBROUTINE read_i3
-!
-!-------------------------------------------------------------------------------
-SUBROUTINE read_l1(this,dsetname,data)
-      CHARACTER(LEN=*),PARAMETER :: myName='readl1_HDF5FileType'
-      CLASS(HDF5FileType),INTENT(INOUT) :: this
-      CHARACTER(LEN=*),INTENT(IN) :: dsetname
-      LOGICAL(SBK),ALLOCATABLE,INTENT(INOUT) :: data(:)
-      INTEGER(SIK) :: datac(SIZE(data))
-      CHARACTER(LEN=MAX_PATH_LENGTH) :: path
-      INTEGER :: i
-#ifdef MPACT_HAVE_HDF5
-      INTEGER(HSIZE_T),DIMENSION(1) :: dims,maxdims
-      INTEGER(HID_T),PARAMETER :: rank=1
-      
-      INTEGER(HID_T) :: error,mem,ndims
-      INTEGER(HID_T) :: dspace_id,dset_id
-
-      ! Make sure the object is initialized
-      IF(.NOT.this%isinit)THEN
-        CALL this%e%raiseError(myName//': File object not initialized.')
-      ENDIF
-
-
-      ! Convert the path name to use slashes
-      path=convertPath(dsetname)
-
-      ! Open the dataset
-      CALL h5dopen_f(this%file_id, path, dset_id, error)
-
-      IF(error /= 0)THEN
-        CALL this%e%raiseError(myName//": Failed to open dataset.")
-      ENDIF
-
-      ! Get dataset dimensions for allocation
-      CALL h5dget_space_f(dset_id,dspace_id,error)
-      IF(error /= 0)THEN
-        CALL this%e%raiseError(myName//": Failed to obtain the dataspace.")
-      ENDIF
-      ! Make sure the rank is right
-      CALL h5sget_simple_extent_ndims_f(dspace_id,ndims,error)
-      IF(error < 0)THEN
-        CALL this%e%raiseError(myName//": Failed to retrieve number of dataspace dimensions.")
-      ENDIF
-      IF(ndims /= rank)THEN
-        CALL this%e%raiseError(myName//": Using wrong read function for rank.")
-      ENDIF
-
-      CALL h5sget_simple_extent_dims_f(dspace_id,dims,maxdims,error)
-      IF(error < 0)THEN
-        CALL this%e%raiseError(myName//": Failed to retrieve dataspace dimensions.")
-      ENDIF
-
-      ! Allocate space if needed
-      IF(ALLOCATED(data))THEN
-        ! Make sure the data is the right size
-        IF(ANY(SHAPE(data) /= dims))THEN
-          CALL this%e%raiseError(myName//": data array is the wrong size.")
-        ENDIF
-      ELSE
-        ! Allocate to size
-        ALLOCATE(data(dims(1)))
-      ENDIF
-
-      ! Read the dataset
-      mem=H5T_NATIVE_INTEGER
-      CALL h5dread_f(dset_id,mem,datac,dims,error)
-      IF(error /= 0)THEN
-        CALL this%e%raiseError(myName//": Failed to read data from dataset.")
-      ENDIF
-
-      ! Close the dataset
-      CALL h5dclose_f(dset_id,error)
-      IF(error /= 0)THEN
-        CALL this%e%raiseError(myName//": Failed to close dataset.")
-      ENDIF
-
-      ! Close the dataspace
-      CALL h5sclose_f(dspace_id,error)
-      IF(error /= 0)THEN
-        CALL this%e%raiseError(myName//": Failed to close dataspace.")
-      ENDIF
-      
-      ! Convert from surrogate character array to boolean array
-      data=.FALSE.
-      FORALL(i=1:SIZE(data),datac(i)==1)
-        data(i)=.TRUE.
-      END FORALL
-
-#endif
-    ENDSUBROUTINE read_l1
-!
-!-------------------------------------------------------------------------------
-SUBROUTINE read_l2(this,dsetname,data)
-      CHARACTER(LEN=*),PARAMETER :: myName='readl2_HDF5FileType'
-      CLASS(HDF5FileType),INTENT(INOUT) :: this
-      CHARACTER(LEN=*),INTENT(IN) :: dsetname
-      LOGICAL(SBK),ALLOCATABLE,INTENT(INOUT) :: data(:,:)
-      INTEGER(SIK) :: datac(SIZE(data,DIM=1),SIZE(data,DIM=2))
-      CHARACTER(LEN=MAX_PATH_LENGTH) :: path
-      INTEGER(SIK) :: i,j
-#ifdef MPACT_HAVE_HDF5
-      INTEGER(HSIZE_T),DIMENSION(2) :: dims,maxdims
-      INTEGER(HID_T),PARAMETER :: rank=2
-      
-      INTEGER(HID_T) :: error,mem,ndims
-      INTEGER(HID_T) :: dspace_id,dset_id
-
-      ! Make sure the object is initialized
-      IF(.NOT.this%isinit)THEN
-        CALL this%e%raiseError(myName//': File object not initialized.')
-      ENDIF
-
-
-      ! Convert the path name to use slashes
-      path=convertPath(dsetname)
-
-      ! Open the dataset
-      CALL h5dopen_f(this%file_id, path, dset_id, error)
-
-      IF(error /= 0)THEN
-        CALL this%e%raiseError(myName//": Failed to open dataset.")
-      ENDIF
-
-      ! Get dataset dimensions for allocation
-      CALL h5dget_space_f(dset_id,dspace_id,error)
-      IF(error /= 0)THEN
-        CALL this%e%raiseError(myName//": Failed to obtain the dataspace.")
-      ENDIF
-      ! Make sure the rank is right
-      CALL h5sget_simple_extent_ndims_f(dspace_id,ndims,error)
-      IF(error < 0)THEN
-        CALL this%e%raiseError(myName//": Failed to retrieve number of dataspace dimensions.")
-      ENDIF
-      IF(ndims /= rank)THEN
-        CALL this%e%raiseError(myName//": Using wrong read function for rank.")
-      ENDIF
-
-      CALL h5sget_simple_extent_dims_f(dspace_id,dims,maxdims,error)
-      IF(error < 0)THEN
-        CALL this%e%raiseError(myName//": Failed to retrieve dataspace dimensions.")
-      ENDIF
-
-      ! Allocate space if needed
-      IF(ALLOCATED(data))THEN
-        ! Make sure the data is the right size
-        IF(ANY(SHAPE(data) /= dims))THEN
-          CALL this%e%raiseError(myName//": data array is the wrong size.")
-        ENDIF
-      ELSE
-        ! Allocate to size
-        ALLOCATE(data(dims(1),dims(2)))
-      ENDIF
-
-      ! Read the dataset
-      mem=H5T_NATIVE_INTEGER
-      CALL h5dread_f(dset_id,mem,datac,dims,error)
-      IF(error /= 0)THEN
-        CALL this%e%raiseError(myName//": Failed to read data from dataset.")
-      ENDIF
-
-      ! Close the dataset
-      CALL h5dclose_f(dset_id,error)
-      IF(error /= 0)THEN
-        CALL this%e%raiseError(myName//": Failed to close dataset.")
-      ENDIF
-
-      ! Close the dataspace
-      CALL h5sclose_f(dspace_id,error)
-      IF(error /= 0)THEN
-        CALL this%e%raiseError(myName//": Failed to close dataspace.")
-      ENDIF
-      
-      ! Convert from surrogate character array to boolean array
-      data=.FALSE.
-      FORALL(i=1:SIZE(data,DIM=1),j=1:SIZE(data,DIM=2), &
-            datac(i,j)==1)
-        data(i,j)=.TRUE.
-      END FORALL
-
-#endif
-    ENDSUBROUTINE read_l2
-!
-!-------------------------------------------------------------------------------
-SUBROUTINE read_l3(this,dsetname,data)
-      CHARACTER(LEN=*),PARAMETER :: myName='readl3_HDF5FileType'
-      CLASS(HDF5FileType),INTENT(INOUT) :: this
-      CHARACTER(LEN=*),INTENT(IN) :: dsetname
-      LOGICAL(SBK),ALLOCATABLE,INTENT(INOUT) :: data(:,:,:)
-      INTEGER(SIK) :: datac(SIZE(data,DIM=1),SIZE(data,DIM=2),SIZE(data,DIM=3))
-      CHARACTER(LEN=MAX_PATH_LENGTH) :: path
-      INTEGER(SIK) :: i,j,k
-#ifdef MPACT_HAVE_HDF5
-      INTEGER(HSIZE_T),DIMENSION(3) :: dims,maxdims
-      INTEGER(HID_T),PARAMETER :: rank=3
-      
-      INTEGER(HID_T) :: error,mem,ndims
-      INTEGER(HID_T) :: dspace_id,dset_id
-
-      ! Make sure the object is initialized
-      IF(.NOT.this%isinit)THEN
-        CALL this%e%raiseError(myName//': File object not initialized.')
-      ENDIF
-
-
-      ! Convert the path name to use slashes
-      path=convertPath(dsetname)
-
-      ! Open the dataset
-      CALL h5dopen_f(this%file_id, path, dset_id, error)
-
-      IF(error /= 0)THEN
-        CALL this%e%raiseError(myName//": Failed to open dataset.")
-      ENDIF
-
-      ! Get dataset dimensions for allocation
-      CALL h5dget_space_f(dset_id,dspace_id,error)
-      IF(error /= 0)THEN
-        CALL this%e%raiseError(myName//": Failed to obtain the dataspace.")
-      ENDIF
-      ! Make sure the rank is right
-      CALL h5sget_simple_extent_ndims_f(dspace_id,ndims,error)
-      IF(error < 0)THEN
-        CALL this%e%raiseError(myName//": Failed to retrieve number of dataspace dimensions.")
-      ENDIF
-      IF(ndims /= rank)THEN
-        CALL this%e%raiseError(myName//": Using wrong read function for rank.")
-      ENDIF
-
-      CALL h5sget_simple_extent_dims_f(dspace_id,dims,maxdims,error)
-      IF(error < 0)THEN
-        CALL this%e%raiseError(myName//": Failed to retrieve dataspace dimensions.")
-      ENDIF
-
-      ! Allocate space if needed
-      IF(ALLOCATED(data))THEN
-        ! Make sure the data is the right size
-        IF(ANY(SHAPE(data) /= dims))THEN
-          CALL this%e%raiseError(myName//": data array is the wrong size.")
-        ENDIF
-      ELSE
-        ! Allocate to size
-        ALLOCATE(data(dims(1),dims(2),dims(3)))
-      ENDIF
-
-      ! Read the dataset
-      mem=H5T_NATIVE_INTEGER
-      CALL h5dread_f(dset_id,mem,datac,dims,error)
-      IF(error /= 0)THEN
-        CALL this%e%raiseError(myName//": Failed to read data from dataset.")
-      ENDIF
-
-      ! Close the dataset
-      CALL h5dclose_f(dset_id,error)
-      IF(error /= 0)THEN
-        CALL this%e%raiseError(myName//": Failed to close dataset.")
-      ENDIF
-
-      ! Close the dataspace
-      CALL h5sclose_f(dspace_id,error)
-      IF(error /= 0)THEN
-        CALL this%e%raiseError(myName//": Failed to close dataspace.")
-      ENDIF
-      
-      ! Convert from surrogate character array to boolean array
-      data(:,:,:)=.FALSE.
-      FORALL(i=1:SIZE(data,DIM=1),j=1:SIZE(data,DIM=2),k=1:SIZE(data,DIM=3), &
-            datac(i,j,k)==1)
-        data(i,j,k)=.TRUE.
-      END FORALL
-
-#endif
-    ENDSUBROUTINE read_l3
-!
-!-------------------------------------------------------------------------------
-!> @brief Convert a path provided with '->' separators to '/'
-!> @param path the path string to convert.
-!>
-!> Paths in MPACT use '->' to resolve heirarchy. HSF5 uses '/'.
-    FUNCTION convertPath(path)
-      CHARACTER(LEN=*),INTENT(IN) :: path
-      CHARACTER(LEN=80) :: convertpath
-
-      INTEGER :: ipos,ipos2,last,ind
-
-      convertpath=''
-
-      last=len(trim(path))
-      ! Split the path string by '->'
-      ipos=1
-      DO
-        ind=INDEX(path(ipos:last),'->')
-        ipos2=ind+ipos-1
-        IF(ind>0)THEN
-          convertPath=trim(convertpath)//'/'//path(ipos:ipos2-1)
-          ipos=ipos2+2
-        ELSE
-          convertPath=trim(convertPath)//'/'//path(ipos:last)
-          EXIT
-        ENDIF
-      ENDDO ! Elements in path string
-    ENDFUNCTION convertPath
-!
-ENDMODULE FileType_HDF5
->>>>>>> 2aa16e63
+ENDMODULE FileType_HDF5