--- conflicted
+++ resolved
@@ -147,19 +147,6 @@
       SELECTTYPE(thisMatrix)
         TYPE IS(SparseMatrixType)
           !check for success
-<<<<<<< HEAD
-          IF((((.NOT.thisMatrix%isInit).AND.(thisMatrix%jCount /= 0)) &
-            .AND.((thisMatrix%nnz /= 10).AND.(thisMatrix%n /= 10))) &
-            .AND.((thisMatrix%jPrev /=0).AND.(thisMatrix%iPrev /=0))) THEN
-            WRITE(*,*) 'CALL sparse%init(...) FAILED!'
-            STOP 666
-          ENDIF
-          IF(((SIZE(thisMatrix%a) /= 10).AND.(SIZE(thisMatrix%ja) /= 10)) &
-            .AND.((SIZE(thisMatrix%ia) /= 11).AND.(thisMatrix%ia(11) /= 11))) THEN
-            WRITE(*,*) 'CALL sparse%init(...) FAILED!'
-            STOP 666
-          ENDIF
-=======
           bool = (((thisMatrix%isInit) .OR. (thisMatrix%jCount == 0)) &
             .OR. ((thisMatrix%nnz == 10) .OR. (thisMatrix%n == 10))) &
             .OR. ((thisMatrix%jPrev ==0) .OR. (thisMatrix%iPrev ==0))
@@ -167,7 +154,6 @@
           bool = ((SIZE(thisMatrix%a) == 10).OR.(SIZE(thisMatrix%ja) == 10)) &
             .OR.((SIZE(thisMatrix%ia) == 11).OR.(thisMatrix%ia(11) == 11))
           ASSERT(bool, 'sparse%init(...)')
->>>>>>> 24a88cee
       ENDSELECT
       CALL thisMatrix%clear()
       CALL pList%clear()
@@ -296,14 +282,7 @@
           CALL thisMatrix%clear
           CALL thisMatrix%init(pList)
           CALL thisMatrix%setShape(4,1,2._SRK) !i>n
-<<<<<<< HEAD
-          IF(thisMatrix%a(1) == 2._SRK) THEN
-            WRITE(*,*) 'CALL sparse%setShape(...) FAILED!'
-            STOP 666
-          ENDIF
-=======
           ASSERT(thisMatrix%a(1) /= 2._SRK, 'sparse%setShape(...)')
->>>>>>> 24a88cee
           !test check to see if i,j of new entry are below and to the right
           !of previous i.j
           CALL thisMatrix%clear()
@@ -647,22 +626,6 @@
       SELECTTYPE(thisMatrix)
         TYPE IS(SparseMatrixType)
           CALL thisMatrix%get(4,2,dummy)
-<<<<<<< HEAD
-          IF(dummy /= -1051._SRK) THEN
-            WRITE(*,*) 'CALL sparse%get(...) FAILED!'
-            STOP 666
-          ENDIF
-          CALL thisMatrix%get(-1,2,dummy)
-          IF(dummy/=-1051._SRK) THEN
-            WRITE(*,*) 'CALL sparse%get(...) FAILED!'
-            STOP 666
-          ENDIF
-          CALL thisMatrix%get(2,-1,dummy)
-          IF(dummy/=-1051._SRK) THEN
-            WRITE(*,*) 'CALL sparse%get(...) FAILED!'
-            STOP 666
-          ENDIF
-=======
           bool = (dummy == -1051._SRK)
           ASSERT(bool, 'sparse%get(...)')
           CALL thisMatrix%get(-1,2,dummy)
@@ -671,22 +634,14 @@
           CALL thisMatrix%get(2,-1,dummy)
           bool = dummy == -1051._SRK
           ASSERT(bool, 'sparse%get(...)')
->>>>>>> 24a88cee
       ENDSELECT
       !test get with uninit, make sure no crash.
       CALL thisMatrix%clear()
       SELECTTYPE(thisMatrix)
         TYPE IS(SparseMatrixType)
           CALL thisMatrix%get(1,1,dummy)
-<<<<<<< HEAD
-          IF(dummy /= 0.0_SRK) THEN
-            WRITE(*,*) 'CALL sparse%get(...) FAILED!'
-            STOP 666
-          ENDIF
-=======
           bool = dummy == 0.0_SRK
           ASSERT(bool, 'sparse%get(...)')
->>>>>>> 24a88cee
       ENDSELECT
       CALL thisMatrix%clear()
       WRITE(*,*) '  Passed: CALL sparse%get(...)'
@@ -721,25 +676,12 @@
       CALL thisMatrix%init(pList) !n=10, not symmetric
       SELECTTYPE(thisMatrix)
         TYPE IS(DenseSquareMatrixType)
-<<<<<<< HEAD
-          IF(((.NOT. thisMatrix%isInit).OR.(thisMatrix%n /= 10)) &
-              .OR.(thisMatrix%isSymmetric)) THEN
-            WRITE(*,*) 'CALL densesquare%init(...) FAILED!'
-            STOP 666
-          ENDIF
-          IF((SIZE(thisMatrix%a,1) /= 10) &
-            .OR. (SIZE(thisMatrix%a,2) /= 10)) THEN
-            WRITE(*,*) 'CALL densesquare%init(...) FAILED!'
-            STOP 666
-          ENDIF
-=======
           bool = ((thisMatrix%isInit) .AND. (thisMatrix%n == 10)) &
               .AND. (.NOT.thisMatrix%isSymmetric)
           ASSERT(bool, 'densesquare%init(...)')
           bool = (SIZE(thisMatrix%a,1) == 10) .AND. &
                  (SIZE(thisMatrix%a,2) == 10)
           ASSERT(bool, 'densesquare%init(...)')
->>>>>>> 24a88cee
       ENDSELECT
       CALL thisMatrix%clear()
       CALL pList%clear()
@@ -802,21 +744,11 @@
       CALL thisMatrix%set(2,2,3._SRK)
       SELECTTYPE(thisMatrix)
         TYPE IS(DenseSquareMatrixType)
-<<<<<<< HEAD
-          IF(((thisMatrix%a(1,1)/=1._SRK) &
-              .OR.(thisMatrix%a(1,2)/=2._SRK)) &
-              .OR.((thisMatrix%a(2,1)/=2._SRK) &
-              .OR.(thisMatrix%a(2,2)/=3._SRK)))THEN
-            WRITE(*,*) 'CALL densesquare%set(...) FAILED!'
-            STOP 666
-          ENDIF
-=======
           bool = ((thisMatrix%a(1,1)==1._SRK) &
               .AND.(thisMatrix%a(1,2)==2._SRK)) &
               .AND.((thisMatrix%a(2,1)==2._SRK) &
               .AND.(thisMatrix%a(2,2)==3._SRK))
           ASSERT(bool, 'densesquare%set(...)')
->>>>>>> 24a88cee
       ENDSELECT
 
       !Test BLAS_matvec
@@ -1021,21 +953,11 @@
       CALL thisMatrix%set(2,2,3._SRK)
       SELECTTYPE(thisMatrix)
         TYPE IS(DenseSquareMatrixType)
-<<<<<<< HEAD
-          IF(((thisMatrix%a(1,1)/=1._SRK) &
-              .OR.(thisMatrix%a(1,2)/=2._SRK)) &
-              .OR.((thisMatrix%a(2,1)/=2._SRK) &
-              .OR.(thisMatrix%a(2,2)/=3._SRK)))THEN
-            WRITE(*,*) 'CALL densesquare%set(...) FAILED!'
-            STOP 666
-          ENDIF
-=======
           bool = ((thisMatrix%a(1,1)==1._SRK) &
               .AND.(thisMatrix%a(1,2)==2._SRK)) &
               .AND.((thisMatrix%a(2,1)==2._SRK) &
               .AND.(thisMatrix%a(2,2)==3._SRK))
           ASSERT(bool, 'densesquare%set(...)')
->>>>>>> 24a88cee
       ENDSELECT
       !check matrix that hasnt been init, i,j out of bounds
       CALL thisMatrix%clear()
@@ -1096,22 +1018,6 @@
       SELECTTYPE(thisMatrix)
         TYPE IS(DenseSquareMatrixType)
           CALL thisMatrix%get(4,2,dummy)
-<<<<<<< HEAD
-          IF(dummy /= -1051._SRK) THEN
-            WRITE(*,*) 'CALL densesquare%get(...) FAILED!'
-            STOP 666
-          ENDIF
-          CALL thisMatrix%get(-1,2,dummy)
-          IF(dummy/=-1051._SRK) THEN
-            WRITE(*,*) 'CALL densesquare%get(...) FAILED!'
-            STOP 666
-          ENDIF
-          CALL thisMatrix%get(2,-1,dummy)
-          IF(dummy/=-1051._SRK) THEN
-            WRITE(*,*) 'CALL densesquare%get(...) FAILED!'
-            STOP 666
-          ENDIF
-=======
           bool = dummy == -1051._SRK
           ASSERT(bool, 'densesquare%get(...)')
           CALL thisMatrix%get(-1,2,dummy)
@@ -1120,7 +1026,6 @@
           CALL thisMatrix%get(2,-1,dummy)
           bool = dummy==-1051._SRK
           ASSERT(bool, 'densesquare%get(...)')
->>>>>>> 24a88cee
       ENDSELECT
       !test get with uninit, make sure no crash.
       CALL thisMatrix%clear()
@@ -1150,15 +1055,8 @@
       ASSERT(bool, 'BLAS_matvec(...) -tridiag')
       CALL BLAS_matvec(THISMATRIX=thisMatrix,X=xRealVector,Y=yRealVector) !Error check unsupported type
       CALL yRealVector%get(y)
-<<<<<<< HEAD
-      IF(ANY(.NOT.(y .APPROXEQ. (/2._SRK,2._SRK,2._SRK/)))) THEN
-        WRITE(*,*) "CALL BLAS_matvec(...) -tridiag FAILED!"
-        STOP 666
-      ENDIF
-=======
       bool = ALL((y .APPROXEQ. (/2._SRK,2._SRK,2._SRK/)))
       ASSERT(bool, 'BLAS_matvec(...) -tridiag')
->>>>>>> 24a88cee
 
       CALL thisMatrix%clear()
       SELECTTYPE(thisMatrix)
@@ -1191,17 +1089,9 @@
       CALL thisMatrix%init(pList) !n=10, symmetric
       SELECTTYPE(thisMatrix)
         TYPE IS(TriDiagMatrixType)
-<<<<<<< HEAD
-          IF(((.NOT. thisMatrix%isInit).OR.(thisMatrix%n /= 10)) &
-              .OR.(.NOT. thisMatrix%isSymmetric)) THEN
-            WRITE(*,*) 'CALL tridiag%init(...) FAILED!'
-            STOP 666
-          ENDIF
-=======
           bool = ((thisMatrix%isInit).AND.(thisMatrix%n == 10)) &
               .AND.(thisMatrix%isSymmetric)
           ASSERT(bool, 'tridiag%init(...)')
->>>>>>> 24a88cee
       ENDSELECT
       CALL thisMatrix%clear()
       !test with double init (isInit==true on 2nd try)
@@ -1363,22 +1253,6 @@
       SELECTTYPE(thisMatrix)
         TYPE IS(TriDiagMatrixType)
           CALL thisMatrix%get(4,2,dummy)
-<<<<<<< HEAD
-          IF(dummy /= -1051._SRK) THEN
-            WRITE(*,*) 'CALL tridiag%get(...) FAILED!'
-            STOP 666
-          ENDIF
-          CALL thisMatrix%get(-1,2,dummy)
-          IF(dummy/=-1051._SRK) THEN
-            WRITE(*,*) 'CALL tridiag%get(...) FAILED!'
-            STOP 666
-          ENDIF
-          CALL thisMatrix%get(2,-1,dummy)
-          IF(dummy/=-1051._SRK) THEN
-            WRITE(*,*) 'CALL tridiag%get(...) FAILED!'
-            STOP 666
-          ENDIF
-=======
           bool = dummy == -1051._SRK
           ASSERT(bool, 'tridiag%get(...)')
           CALL thisMatrix%get(-1,2,dummy)
@@ -1387,7 +1261,6 @@
           CALL thisMatrix%get(2,-1,dummy)
           bool = dummy == -1051._SRK
           ASSERT(bool, 'tridiag%get(...)')
->>>>>>> 24a88cee
       ENDSELECT
       !test get with uninit, make sure no crash.
       CALL thisMatrix%clear()
@@ -1541,18 +1414,10 @@
       CALL yRealVector%set(1.0_SRK)
       CALL BLAS_matvec(THISMATRIX=thisMatrix,ALPHA=2.0_SRK,X=xRealVector,BETA=2.0_SRK,Y=yRealVector)
       CALL yRealVector%get(y)
-<<<<<<< HEAD
-      IF(ANY(.NOT.(y .APPROXEQ. (/14._SRK,32._SRK,1._SRK/)))) THEN
-        WRITE(*,*) "CALL BLAS_matvec(THISMATRIX=thisMatrix,ALPHA=2.0_SRK,X=xRealVector,BETA=2.0_SRK,Y=yRealVector)", &
-                   " -denserect FAILED!"
-        STOP 666
-      ENDIF
-=======
       bool = ALL((y .APPROXEQ. (/14._SRK,32._SRK,1._SRK/)))
       ASSERT(bool, ' ')
       FINFO() 'BLAS_matvec(THISMATRIX=thisMatrix,ALPHA=2.0_SRK,X=xRealVector,BETA=2.0_SRK,Y=yRealVector)",'
       FINFO() '-denserect'
->>>>>>> 24a88cee
       WRITE(*,*) '  Passed: CALL BLAS_matvec(...) denserect-matrix'
 
       CALL testMatrixMultRect()
@@ -1610,22 +1475,6 @@
       SELECTTYPE(thisMatrix)
         TYPE IS(DenseRectMatrixType)
           CALL thisMatrix%get(4,2,dummy)
-<<<<<<< HEAD
-          IF(dummy /= -1051._SRK) THEN
-            WRITE(*,*) 'CALL densesquare%get(...) FAILED!'
-            STOP 666
-          ENDIF
-          CALL thisMatrix%get(-1,2,dummy)
-          IF(dummy/=-1051._SRK) THEN
-            WRITE(*,*) 'CALL densesquare%get(...) FAILED!'
-            STOP 666
-          ENDIF
-          CALL thisMatrix%get(2,-1,dummy)
-          IF(dummy/=-1051._SRK) THEN
-            WRITE(*,*) 'CALL densesquare%get(...) FAILED!'
-            STOP 666
-          ENDIF
-=======
           bool = dummy == -1051._SRK
           ASSERT(bool, 'densesquare%get(...)')
           CALL thisMatrix%get(-1,2,dummy)
@@ -1634,7 +1483,6 @@
           CALL thisMatrix%get(2,-1,dummy)
           bool = dummy==-1051._SRK
           ASSERT(bool, 'densesquare%get(...)')
->>>>>>> 24a88cee
       ENDSELECT
       !test get with uninit, make sure no crash.
       CALL thisMatrix%clear()
@@ -1642,15 +1490,8 @@
         TYPE IS(DenseRectMatrixType)
           dummy=0.0_SRK
           CALL thisMatrix%get(1,1,dummy)
-<<<<<<< HEAD
-          IF(dummy /= 0.0_SRK) THEN
-            WRITE(*,*) 'CALL densesquare%get(...) FAILED!'
-            STOP 666
-          ENDIF
-=======
           bool = dummy == 0.0_SRK
           ASSERT(bool, 'densesquare%get(...)')
->>>>>>> 24a88cee
       ENDSELECT
       CALL thisMatrix%clear()
       WRITE(*,*) '  Passed: CALL densesquare%get(...)'
@@ -1695,15 +1536,8 @@
               .AND.(.NOT.thisMatrix%isSymmetric)
           ASSERT(bool, 'petscsparse%init(...)')
           CALL MatGetSize(thisMatrix%a,matsize1,matsize2,ierr)
-<<<<<<< HEAD
-          IF((matsize1 /= 10) .OR. (matsize2 /= 10)) THEN
-            WRITE(*,*) 'CALL petscsparse%init(...) FAILED!'
-            STOP 666
-          ENDIF
-=======
           bool = (matsize1 == 10) .AND. (matsize2 == 10)
           ASSERT(bool, 'petscsparse%init(...)')
->>>>>>> 24a88cee
       ENDSELECT
       CALL thisMatrix%clear()
       CALL pList%clear()
@@ -1808,15 +1642,8 @@
           bool = dummy==2._SRK
           ASSERT(bool, 'petscsparse%set(...)')
           CALL MatGetValues(thisMatrix%a,1,1,1,1,dummy,ierr)
-<<<<<<< HEAD
-          IF(dummy/=3._SRK)THEN
-            WRITE(*,*) 'CALL petscsparse%set(...) FAILED!'
-            STOP 666
-          ENDIF
-=======
           bool = dummy==3._SRK
           ASSERT(bool, 'petscsparse%set(...)')
->>>>>>> 24a88cee
       ENDSELECT
       !check matrix that hasnt been init, i,j out of bounds
       CALL thisMatrix%clear()
@@ -1933,17 +1760,9 @@
       CALL yPETScVector%set(2._SRK)
       CALL BLAS_matvec(THISMATRIX=thisMatrix,X=xPETScVector,BETA=2.0_SRK,Y=yPETScVector) !Error check uninit
       CALL yPETScVector%get(y)
-<<<<<<< HEAD
-      IF(ANY(.NOT.(y .APPROXEQ. (/2._SRK,2._SRK,2._SRK/)))) THEN
-        WRITE(*,*) "CALL BLAS_matvec(THISMATRIX=thisMatrix,ALPHA=2.0_SRK,X=xPETScVector,BETA=2.0_SRK,Y=yPETScVector)", &
-                   " -petscsparse FAILED!"
-        STOP 666
-      ENDIF
-=======
       bool = ALL((y .APPROXEQ. (/2._SRK,2._SRK,2._SRK/)))
       ASSERT(bool, 'BLAS_matvec(THISMATRIX=thisMatrix,ALPHA=2.0_SRK,X=xPETScVector,BETA=2.0_SRK,Y=yPETScVector)')
       FINFO() '-petscsparse'
->>>>>>> 24a88cee
       WRITE(*,*) '  Passed: CALL BLAS_matvec(...) petscsparse-matrix'
 
       !Perform test of functionality of get function
@@ -1995,22 +1814,6 @@
       SELECTTYPE(thisMatrix)
         TYPE IS(PETScMatrixType)
           CALL thisMatrix%get(4,2,dummy)
-<<<<<<< HEAD
-          IF(dummy /= -1051._SRK) THEN
-            WRITE(*,*) 'CALL petscsparse%get(...) FAILED!'
-            STOP 666
-          ENDIF
-          CALL thisMatrix%get(-1,2,dummy)
-          IF(dummy/=-1051._SRK) THEN
-            WRITE(*,*) 'CALL petscsparse%get(...) FAILED!'
-            STOP 666
-          ENDIF
-          CALL thisMatrix%get(2,-1,dummy)
-          IF(dummy/=-1051._SRK) THEN
-            WRITE(*,*) 'CALL petscsparse%get(...) FAILED!'
-            STOP 666
-          ENDIF
-=======
           bool = dummy == -1051._SRK
           ASSERT(bool, 'petscsparse%get(...)')
           CALL thisMatrix%get(-1,2,dummy)
@@ -2019,7 +1822,6 @@
           CALL thisMatrix%get(2,-1,dummy)
           bool = dummy==-1051._SRK
           ASSERT(bool, 'petscsparse%get(...)')
->>>>>>> 24a88cee
       ENDSELECT
       !test get with uninit, make sure no crash.
       CALL thisMatrix%clear()
@@ -2070,15 +1872,8 @@
               .AND.(.NOT.thisMatrix%isSymmetric)
           ASSERT(bool, 'petscdense%init(...)')
           CALL MatGetSize(thisMatrix%a,matsize1,matsize2,ierr)
-<<<<<<< HEAD
-          IF((matsize1 /= 10) .OR. (matsize2 /= 10)) THEN
-            WRITE(*,*) 'CALL petscdense%init(...) FAILED!'
-            STOP 666
-          ENDIF
-=======
           bool = (matsize1 == 10) .AND. (matsize2 == 10)
           ASSERT(bool, 'petscdense%init(...)')
->>>>>>> 24a88cee
       ENDSELECT
       CALL thisMatrix%clear()
       CALL pList%clear()
@@ -2173,15 +1968,8 @@
           bool = dummy==2._SRK
           ASSERT(bool, 'petscdense%set(...)')
           CALL MatGetValues(thisMatrix%a,1,1,1,1,dummy,ierr)
-<<<<<<< HEAD
-          IF(dummy/=3._SRK)THEN
-            WRITE(*,*) 'CALL petscdense%set(...) FAILED!'
-            STOP 666
-          ENDIF
-=======
           bool = dummy==3._SRK
           ASSERT(bool, 'petscdense%set(...)')
->>>>>>> 24a88cee
       ENDSELECT
       !check matrix that hasnt been init, i,j out of bounds
       CALL thisMatrix%clear()
@@ -2356,22 +2144,6 @@
       SELECTTYPE(thisMatrix)
         TYPE IS(PETScMatrixType)
           CALL thisMatrix%get(4,2,dummy)
-<<<<<<< HEAD
-          IF(dummy /= -1051._SRK) THEN
-            WRITE(*,*) 'CALL petscdensesquare%get(...) FAILED!'
-            STOP 666
-          ENDIF
-          CALL thisMatrix%get(-1,2,dummy)
-          IF(dummy/=-1051._SRK) THEN
-            WRITE(*,*) 'CALL petscdensesquare%get(...) FAILED!'
-            STOP 666
-          ENDIF
-          CALL thisMatrix%get(2,-1,dummy)
-          IF(dummy/=-1051._SRK) THEN
-            WRITE(*,*) 'CALL petscdensesquare%get(...) FAILED!'
-            STOP 666
-          ENDIF
-=======
           bool = dummy == -1051._SRK
           ASSERT(bool, 'petscdensesquare%get(...)')
           CALL thisMatrix%get(-1,2,dummy)
@@ -2380,7 +2152,6 @@
           CALL thisMatrix%get(2,-1,dummy)
           bool = dummy == -1051._SRK
           ASSERT(bool, 'petscdensesquare%get(...)')
->>>>>>> 24a88cee
       ENDSELECT
       !test get with uninit, make sure no crash.
       CALL thisMatrix%clear()
@@ -2409,10 +2180,7 @@
       CLASS(MatrixType),ALLOCATABLE :: cmat
       INTEGER(SIK) :: i,j
       REAL(SRK) :: ALPHA,BETA,dummy
-<<<<<<< HEAD
-=======
       LOGICAL(SBK) :: bool
->>>>>>> 24a88cee
 
 #ifdef MPACT_HAVE_PETSC
       !
@@ -2530,10 +2298,7 @@
       CLASS(MatrixType),ALLOCATABLE :: cmat
       INTEGER(SIK) :: i,j
       REAL(SRK) :: ALPHA,BETA,dummy
-<<<<<<< HEAD
-=======
       LOGICAL(SBK) :: bool
->>>>>>> 24a88cee
 
       !Test BLAS_matmult
       !
@@ -3012,11 +2777,7 @@
       CLASS(MatrixType),ALLOCATABLE :: cmat
       INTEGER(SIK) :: i,j
       REAL(SRK) :: ALPHA,BETA
-<<<<<<< HEAD
-
-=======
       LOGICAL(SBK) :: bool
->>>>>>> 24a88cee
 
       !Test BLAS_matmult
       !
